// This file is part of Eigen, a lightweight C++ template library
// for linear algebra.
//
// Copyright (C) 2009 Gael Guennebaud <gael.guennebaud@inria.fr>
//
// Eigen is free software; you can redistribute it and/or
// modify it under the terms of the GNU Lesser General Public
// License as published by the Free Software Foundation; either
// version 3 of the License, or (at your option) any later version.
//
// Alternatively, you can redistribute it and/or
// modify it under the terms of the GNU General Public License as
// published by the Free Software Foundation; either version 2 of
// the License, or (at your option) any later version.
//
// Eigen is distributed in the hope that it will be useful, but WITHOUT ANY
// WARRANTY; without even the implied warranty of MERCHANTABILITY or FITNESS
// FOR A PARTICULAR PURPOSE. See the GNU Lesser General Public License or the
// GNU General Public License for more details.
//
// You should have received a copy of the GNU Lesser General Public
// License and a copy of the GNU General Public License along with
// Eigen. If not, see <http://www.gnu.org/licenses/>.

#ifndef EIGEN_SELFADJOINT_MATRIX_MATRIX_H
#define EIGEN_SELFADJOINT_MATRIX_MATRIX_H

// pack a selfadjoint block diagonal for use with the gebp_kernel
template<typename Scalar, typename Index, int Pack1, int Pack2, int StorageOrder>
struct ei_symm_pack_lhs
{
  template<int BlockRows> inline
  void pack(Scalar* blockA, const ei_const_blas_data_mapper<Scalar,Index,StorageOrder>& lhs, Index cols, Index i, Index& count)
  {
    // normal copy
    for(Index k=0; k<i; k++)
      for(Index w=0; w<BlockRows; w++)
        blockA[count++] = lhs(i+w,k);           // normal
    // symmetric copy
    Index h = 0;
    for(Index k=i; k<i+BlockRows; k++)
    {
      for(Index w=0; w<h; w++)
        blockA[count++] = ei_conj(lhs(k, i+w)); // transposed

      blockA[count++] = ei_real(lhs(k,k));   // real (diagonal)

      for(Index w=h+1; w<BlockRows; w++)
        blockA[count++] = lhs(i+w, k);          // normal
      ++h;
    }
    // transposed copy
    for(Index k=i+BlockRows; k<cols; k++)
      for(Index w=0; w<BlockRows; w++)
        blockA[count++] = ei_conj(lhs(k, i+w)); // transposed
  }
  void operator()(Scalar* blockA, const Scalar* _lhs, Index lhsStride, Index cols, Index rows)
  {
    ei_const_blas_data_mapper<Scalar,Index,StorageOrder> lhs(_lhs,lhsStride);
    Index count = 0;
    Index peeled_mc = (rows/Pack1)*Pack1;
    for(Index i=0; i<peeled_mc; i+=Pack1)
    {
      pack<Pack1>(blockA, lhs, cols, i, count);
    }

    if(rows-peeled_mc>=Pack2)
    {
      pack<Pack2>(blockA, lhs, cols, peeled_mc, count);
      peeled_mc += Pack2;
    }

    // do the same with mr==1
    for(Index i=peeled_mc; i<rows; i++)
    {
      for(Index k=0; k<i; k++)
        blockA[count++] = lhs(i, k);              // normal

      blockA[count++] = ei_real(lhs(i, i));       // real (diagonal)

      for(Index k=i+1; k<cols; k++)
        blockA[count++] = ei_conj(lhs(k, i));     // transposed
    }
  }
};

template<typename Scalar, typename Index, int nr, int StorageOrder>
struct ei_symm_pack_rhs
{
  enum { PacketSize = ei_packet_traits<Scalar>::size };
  void operator()(Scalar* blockB, const Scalar* _rhs, Index rhsStride, Index rows, Index cols, Index k2)
  {
    Index end_k = k2 + rows;
    Index count = 0;
    ei_const_blas_data_mapper<Scalar,Index,StorageOrder> rhs(_rhs,rhsStride);
    Index packet_cols = (cols/nr)*nr;

    // first part: normal case
    for(Index j2=0; j2<k2; j2+=nr)
    {
      for(Index k=k2; k<end_k; k++)
      {
        blockB[count+0] = rhs(k,j2+0);
        blockB[count+1] = rhs(k,j2+1);
        if (nr==4)
        {
          blockB[count+2] = rhs(k,j2+2);
          blockB[count+3] = rhs(k,j2+3);
        }
        count += nr;
      }
    }

    // second part: diagonal block
    for(Index j2=k2; j2<std::min(k2+rows,packet_cols); j2+=nr)
    {
      // again we can split vertically in three different parts (transpose, symmetric, normal)
      // transpose
      for(Index k=k2; k<j2; k++)
      {
        blockB[count+0] = ei_conj(rhs(j2+0,k));
        blockB[count+1] = ei_conj(rhs(j2+1,k));
        if (nr==4)
        {
          blockB[count+2] = ei_conj(rhs(j2+2,k));
          blockB[count+3] = ei_conj(rhs(j2+3,k));
        }
        count += nr;
      }
      // symmetric
      Index h = 0;
      for(Index k=j2; k<j2+nr; k++)
      {
        // normal
        for (Index w=0 ; w<h; ++w)
          blockB[count+w] = rhs(k,j2+w);

<<<<<<< HEAD
        blockB[count+h] = rhs(k,k);
=======
        blockB[count+h] = alpha*ei_real(rhs(k,k));
>>>>>>> 96ba7cd6

        // transpose
        for (Index w=h+1 ; w<nr; ++w)
          blockB[count+w] = ei_conj(rhs(j2+w,k));
        count += nr;
        ++h;
      }
      // normal
      for(Index k=j2+nr; k<end_k; k++)
      {
        blockB[count+0] = rhs(k,j2+0);
        blockB[count+1] = rhs(k,j2+1);
        if (nr==4)
        {
          blockB[count+2] = rhs(k,j2+2);
          blockB[count+3] = rhs(k,j2+3);
        }
        count += nr;
      }
    }

    // third part: transposed
    for(Index j2=k2+rows; j2<packet_cols; j2+=nr)
    {
      for(Index k=k2; k<end_k; k++)
      {
        blockB[count+0] = ei_conj(rhs(j2+0,k));
        blockB[count+1] = ei_conj(rhs(j2+1,k));
        if (nr==4)
        {
          blockB[count+2] = ei_conj(rhs(j2+2,k));
          blockB[count+3] = ei_conj(rhs(j2+3,k));
        }
        count += nr;
      }
    }

    // copy the remaining columns one at a time (=> the same with nr==1)
    for(Index j2=packet_cols; j2<cols; ++j2)
    {
      // transpose
      Index half = std::min(end_k,j2);
      for(Index k=k2; k<half; k++)
      {
        blockB[count] = ei_conj(rhs(j2,k));
        count += 1;
      }

      if(half==j2 && half<k2+rows)
      {
        blockB[count] = ei_real(rhs(j2,j2));
        count += 1;
      }
      else
        half--;

      // normal
      for(Index k=half+1; k<k2+rows; k++)
      {
        blockB[count] = rhs(k,j2);
        count += 1;
      }
    }
  }
};

/* Optimized selfadjoint matrix * matrix (_SYMM) product built on top of
 * the general matrix matrix product.
 */
template <typename Scalar, typename Index,
          int LhsStorageOrder, bool LhsSelfAdjoint, bool ConjugateLhs,
          int RhsStorageOrder, bool RhsSelfAdjoint, bool ConjugateRhs,
          int ResStorageOrder>
struct ei_product_selfadjoint_matrix;

template <typename Scalar, typename Index,
          int LhsStorageOrder, bool LhsSelfAdjoint, bool ConjugateLhs,
          int RhsStorageOrder, bool RhsSelfAdjoint, bool ConjugateRhs>
struct ei_product_selfadjoint_matrix<Scalar,Index,LhsStorageOrder,LhsSelfAdjoint,ConjugateLhs, RhsStorageOrder,RhsSelfAdjoint,ConjugateRhs,RowMajor>
{

  static EIGEN_STRONG_INLINE void run(
    Index rows, Index cols,
    const Scalar* lhs, Index lhsStride,
    const Scalar* rhs, Index rhsStride,
    Scalar* res,       Index resStride,
    Scalar alpha)
  {
    ei_product_selfadjoint_matrix<Scalar, Index,
      EIGEN_LOGICAL_XOR(RhsSelfAdjoint,RhsStorageOrder==RowMajor) ? ColMajor : RowMajor,
      RhsSelfAdjoint, NumTraits<Scalar>::IsComplex && EIGEN_LOGICAL_XOR(RhsSelfAdjoint,ConjugateRhs),
      EIGEN_LOGICAL_XOR(LhsSelfAdjoint,LhsStorageOrder==RowMajor) ? ColMajor : RowMajor,
      LhsSelfAdjoint, NumTraits<Scalar>::IsComplex && EIGEN_LOGICAL_XOR(LhsSelfAdjoint,ConjugateLhs),
      ColMajor>
      ::run(cols, rows,  rhs, rhsStride,  lhs, lhsStride,  res, resStride,  alpha);
  }
};

template <typename Scalar, typename Index,
          int LhsStorageOrder, bool ConjugateLhs,
          int RhsStorageOrder, bool ConjugateRhs>
struct ei_product_selfadjoint_matrix<Scalar,Index,LhsStorageOrder,true,ConjugateLhs, RhsStorageOrder,false,ConjugateRhs,ColMajor>
{

  static EIGEN_DONT_INLINE void run(
    Index rows, Index cols,
    const Scalar* _lhs, Index lhsStride,
    const Scalar* _rhs, Index rhsStride,
    Scalar* res,        Index resStride,
    Scalar alpha)
  {
    Index size = rows;

    ei_const_blas_data_mapper<Scalar, Index, LhsStorageOrder> lhs(_lhs,lhsStride);
    ei_const_blas_data_mapper<Scalar, Index, RhsStorageOrder> rhs(_rhs,rhsStride);

    typedef ei_gebp_traits<Scalar,Scalar> Traits;

    Index kc = size;  // cache block size along the K direction
    Index mc = rows;  // cache block size along the M direction
    Index nc = cols;  // cache block size along the N direction
    computeProductBlockingSizes<Scalar,Scalar>(kc, mc, nc);
    // kc must smaller than mc
    kc = std::min(kc,mc);

    Scalar* blockA = ei_aligned_stack_new(Scalar, kc*mc);
    std::size_t sizeW = kc*Traits::WorkSpaceFactor;
    std::size_t sizeB = sizeW + kc*cols;
    Scalar* allocatedBlockB = ei_aligned_stack_new(Scalar, sizeB);
    Scalar* blockB = allocatedBlockB + sizeW;

    ei_gebp_kernel<Scalar, Scalar, Index, Traits::mr, Traits::nr, ConjugateLhs, ConjugateRhs> gebp_kernel;
    ei_symm_pack_lhs<Scalar, Index, Traits::mr, Traits::LhsProgress, LhsStorageOrder> pack_lhs;
    ei_gemm_pack_rhs<Scalar, Index, Traits::nr,RhsStorageOrder> pack_rhs;
    ei_gemm_pack_lhs<Scalar, Index, Traits::mr, Traits::LhsProgress, LhsStorageOrder==RowMajor?ColMajor:RowMajor, true> pack_lhs_transposed;

    for(Index k2=0; k2<size; k2+=kc)
    {
      const Index actual_kc = std::min(k2+kc,size)-k2;

      // we have selected one row panel of rhs and one column panel of lhs
      // pack rhs's panel into a sequential chunk of memory
      // and expand each coeff to a constant packet for further reuse
      pack_rhs(blockB, &rhs(k2,0), rhsStride, actual_kc, cols);

      // the select lhs's panel has to be split in three different parts:
      //  1 - the transposed panel above the diagonal block => transposed packed copy
      //  2 - the diagonal block => special packed copy
      //  3 - the panel below the diagonal block => generic packed copy
      for(Index i2=0; i2<k2; i2+=mc)
      {
        const Index actual_mc = std::min(i2+mc,k2)-i2;
        // transposed packed copy
        pack_lhs_transposed(blockA, &lhs(k2, i2), lhsStride, actual_kc, actual_mc);

        gebp_kernel(res+i2, resStride, blockA, blockB, actual_mc, actual_kc, cols, alpha);
      }
      // the block diagonal
      {
        const Index actual_mc = std::min(k2+kc,size)-k2;
        // symmetric packed copy
        pack_lhs(blockA, &lhs(k2,k2), lhsStride, actual_kc, actual_mc);

        gebp_kernel(res+k2, resStride, blockA, blockB, actual_mc, actual_kc, cols, alpha);
      }

      for(Index i2=k2+kc; i2<size; i2+=mc)
      {
        const Index actual_mc = std::min(i2+mc,size)-i2;
        ei_gemm_pack_lhs<Scalar, Index, Traits::mr, Traits::LhsProgress, LhsStorageOrder,false>()
          (blockA, &lhs(i2, k2), lhsStride, actual_kc, actual_mc);

        gebp_kernel(res+i2, resStride, blockA, blockB, actual_mc, actual_kc, cols, alpha);
      }
    }

    ei_aligned_stack_delete(Scalar, blockA, kc*mc);
    ei_aligned_stack_delete(Scalar, allocatedBlockB, sizeB);
  }
};

// matrix * selfadjoint product
template <typename Scalar, typename Index,
          int LhsStorageOrder, bool ConjugateLhs,
          int RhsStorageOrder, bool ConjugateRhs>
struct ei_product_selfadjoint_matrix<Scalar,Index,LhsStorageOrder,false,ConjugateLhs, RhsStorageOrder,true,ConjugateRhs,ColMajor>
{

  static EIGEN_DONT_INLINE void run(
    Index rows, Index cols,
    const Scalar* _lhs, Index lhsStride,
    const Scalar* _rhs, Index rhsStride,
    Scalar* res,        Index resStride,
    Scalar alpha)
  {
    Index size = cols;

    ei_const_blas_data_mapper<Scalar, Index, LhsStorageOrder> lhs(_lhs,lhsStride);

    typedef ei_gebp_traits<Scalar,Scalar> Traits;

    Index kc = size; // cache block size along the K direction
    Index mc = rows;  // cache block size along the M direction
    Index nc = cols;  // cache block size along the N direction
    computeProductBlockingSizes<Scalar,Scalar>(kc, mc, nc);

    Scalar* blockA = ei_aligned_stack_new(Scalar, kc*mc);
    std::size_t sizeW = kc*Traits::WorkSpaceFactor;
    std::size_t sizeB = sizeW + kc*cols;
    Scalar* allocatedBlockB = ei_aligned_stack_new(Scalar, sizeB);
    Scalar* blockB = allocatedBlockB + sizeW;

    ei_gebp_kernel<Scalar, Scalar, Index, Traits::mr, Traits::nr, ConjugateLhs, ConjugateRhs> gebp_kernel;
    ei_gemm_pack_lhs<Scalar, Index, Traits::mr, Traits::LhsProgress, LhsStorageOrder> pack_lhs;
    ei_symm_pack_rhs<Scalar, Index, Traits::nr,RhsStorageOrder> pack_rhs;

    for(Index k2=0; k2<size; k2+=kc)
    {
      const Index actual_kc = std::min(k2+kc,size)-k2;

      pack_rhs(blockB, _rhs, rhsStride, actual_kc, cols, k2);

      // => GEPP
      for(Index i2=0; i2<rows; i2+=mc)
      {
        const Index actual_mc = std::min(i2+mc,rows)-i2;
        pack_lhs(blockA, &lhs(i2, k2), lhsStride, actual_kc, actual_mc);

        gebp_kernel(res+i2, resStride, blockA, blockB, actual_mc, actual_kc, cols, alpha);
      }
    }

    ei_aligned_stack_delete(Scalar, blockA, kc*mc);
    ei_aligned_stack_delete(Scalar, allocatedBlockB, sizeB);
  }
};

/***************************************************************************
* Wrapper to ei_product_selfadjoint_matrix
***************************************************************************/

template<typename Lhs, int LhsMode, typename Rhs, int RhsMode>
struct ei_traits<SelfadjointProductMatrix<Lhs,LhsMode,false,Rhs,RhsMode,false> >
  : ei_traits<ProductBase<SelfadjointProductMatrix<Lhs,LhsMode,false,Rhs,RhsMode,false>, Lhs, Rhs> >
{};

template<typename Lhs, int LhsMode, typename Rhs, int RhsMode>
struct SelfadjointProductMatrix<Lhs,LhsMode,false,Rhs,RhsMode,false>
  : public ProductBase<SelfadjointProductMatrix<Lhs,LhsMode,false,Rhs,RhsMode,false>, Lhs, Rhs >
{
  EIGEN_PRODUCT_PUBLIC_INTERFACE(SelfadjointProductMatrix)

  SelfadjointProductMatrix(const Lhs& lhs, const Rhs& rhs) : Base(lhs,rhs) {}

  enum {
    LhsIsUpper = (LhsMode&(Upper|Lower))==Upper,
    LhsIsSelfAdjoint = (LhsMode&SelfAdjoint)==SelfAdjoint,
    RhsIsUpper = (RhsMode&(Upper|Lower))==Upper,
    RhsIsSelfAdjoint = (RhsMode&SelfAdjoint)==SelfAdjoint
  };

  template<typename Dest> void scaleAndAddTo(Dest& dst, Scalar alpha) const
  {
    ei_assert(dst.rows()==m_lhs.rows() && dst.cols()==m_rhs.cols());

    const ActualLhsType lhs = LhsBlasTraits::extract(m_lhs);
    const ActualRhsType rhs = RhsBlasTraits::extract(m_rhs);

    Scalar actualAlpha = alpha * LhsBlasTraits::extractScalarFactor(m_lhs)
                               * RhsBlasTraits::extractScalarFactor(m_rhs);

    ei_product_selfadjoint_matrix<Scalar, Index,
      EIGEN_LOGICAL_XOR(LhsIsUpper,
                        ei_traits<Lhs>::Flags &RowMajorBit) ? RowMajor : ColMajor, LhsIsSelfAdjoint,
      NumTraits<Scalar>::IsComplex && EIGEN_LOGICAL_XOR(LhsIsUpper,bool(LhsBlasTraits::NeedToConjugate)),
      EIGEN_LOGICAL_XOR(RhsIsUpper,
                        ei_traits<Rhs>::Flags &RowMajorBit) ? RowMajor : ColMajor, RhsIsSelfAdjoint,
      NumTraits<Scalar>::IsComplex && EIGEN_LOGICAL_XOR(RhsIsUpper,bool(RhsBlasTraits::NeedToConjugate)),
      ei_traits<Dest>::Flags&RowMajorBit  ? RowMajor : ColMajor>
      ::run(
        lhs.rows(), rhs.cols(),                 // sizes
        &lhs.coeff(0,0),    lhs.outerStride(),  // lhs info
        &rhs.coeff(0,0),    rhs.outerStride(),  // rhs info
        &dst.coeffRef(0,0), dst.outerStride(),  // result info
        actualAlpha                             // alpha
      );
  }
};

#endif // EIGEN_SELFADJOINT_MATRIX_MATRIX_H<|MERGE_RESOLUTION|>--- conflicted
+++ resolved
@@ -135,11 +135,7 @@
         for (Index w=0 ; w<h; ++w)
           blockB[count+w] = rhs(k,j2+w);
 
-<<<<<<< HEAD
-        blockB[count+h] = rhs(k,k);
-=======
-        blockB[count+h] = alpha*ei_real(rhs(k,k));
->>>>>>> 96ba7cd6
+        blockB[count+h] = ei_real(rhs(k,k));
 
         // transpose
         for (Index w=h+1 ; w<nr; ++w)
