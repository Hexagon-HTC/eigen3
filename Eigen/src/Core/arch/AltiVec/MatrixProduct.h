// This file is part of Eigen, a lightweight C++ template library
// for linear algebra.
//
// Copyright (C) 2020 Everton Constantino (everton.constantino@ibm.com)
// Copyright (C) 2021 Chip Kerchner (chip.kerchner@ibm.com)
//
// This Source Code Form is subject to the terms of the Mozilla
// Public License v. 2.0. If a copy of the MPL was not distributed
// with this file, You can obtain one at http://mozilla.org/MPL/2.0/.

#ifndef EIGEN_MATRIX_PRODUCT_ALTIVEC_H
#define EIGEN_MATRIX_PRODUCT_ALTIVEC_H

#ifndef EIGEN_ALTIVEC_USE_CUSTOM_PACK
#define EIGEN_ALTIVEC_USE_CUSTOM_PACK    1
#endif

#if 1

#define TEST_VERBOSE   // Report timings and gemm type, MMA, rows, depth and cols

#ifdef TEST_VERBOSE
#include <cstdio>
#include <iostream>
#include <sys/platform/ppc.h>
#endif

#include "MatrixProductCommon.h"

#if !defined(EIGEN_ALTIVEC_DISABLE_MMA)
#define EIGEN_ALTIVEC_DISABLE_MMA 0
#endif

// Check for MMA builtin support. 
#if !EIGEN_ALTIVEC_DISABLE_MMA && defined(__has_builtin)
#if __has_builtin(__builtin_mma_assemble_acc)
  #define EIGEN_ALTIVEC_MMA_SUPPORT
#endif
#endif

// Check if and how we should actually use MMA if supported.
#if defined(EIGEN_ALTIVEC_MMA_SUPPORT)

#if !defined(EIGEN_ALTIVEC_ENABLE_MMA_DYNAMIC_DISPATCH)
#define EIGEN_ALTIVEC_ENABLE_MMA_DYNAMIC_DISPATCH 0
#endif

// Check if we want to enable dynamic dispatch. Not supported by LLVM.
#if EIGEN_ALTIVEC_ENABLE_MMA_DYNAMIC_DISPATCH && !EIGEN_COMP_LLVM
#define EIGEN_ALTIVEC_MMA_DYNAMIC_DISPATCH 1
// Otherwise, use MMA by default if available.
#elif defined(__MMA__)
#define EIGEN_ALTIVEC_MMA_ONLY 1
#endif

#endif // EIGEN_ALTIVEC_MMA_SUPPORT

#if defined(EIGEN_ALTIVEC_MMA_ONLY) || defined(EIGEN_ALTIVEC_MMA_DYNAMIC_DISPATCH)
  #include "MatrixProductMMA.h"
#endif

/**************************************************************************************************
 * TODO                                                                                           *
 * - Check StorageOrder on dhs_pack (the innermost second loop seems unvectorized when it could). *
 * - Check the possibility of transposing as GETREAL and GETIMAG when needed.                     *
 **************************************************************************************************/
#include "../../InternalHeaderCheck.h"

namespace Eigen {

namespace internal {

/**************************
 * Constants and typedefs *
 **************************/
template<typename Scalar>
struct quad_traits
{
  typedef typename packet_traits<Scalar>::type    vectortype;
  typedef PacketBlock<vectortype,4>                     type;
  typedef vectortype                                 rhstype;
  enum
  {
    vectorsize = packet_traits<Scalar>::size,
    size = 4,
    rows = 4
  };
};

template<>
struct quad_traits<double>
{
  typedef Packet2d                        vectortype;
  typedef PacketBlock<vectortype,4>             type;
  typedef PacketBlock<Packet2d,2>            rhstype;
  enum
  {
    vectorsize = packet_traits<double>::size,
    size = 2,
    rows = 4
  };
};

// MatrixProduct decomposes real/imaginary vectors into a real vector and an imaginary vector, this turned out
// to be faster than Eigen's usual approach of having real/imaginary pairs on a single vector. This constants then
// are responsible to extract from convert between Eigen's and MatrixProduct approach.

const static Packet16uc p16uc_GETREAL32 = {  0,  1,  2,  3,
                                             8,  9, 10, 11,
                                            16, 17, 18, 19,
                                            24, 25, 26, 27};

const static Packet16uc p16uc_GETIMAG32 = {  4,  5,  6,  7,
                                            12, 13, 14, 15,
                                            20, 21, 22, 23,
                                            28, 29, 30, 31};
const static Packet16uc p16uc_GETREAL64 = {  0,  1,  2,  3,  4,  5,  6,  7,
                                            16, 17, 18, 19, 20, 21, 22, 23};

//[a,ai],[b,bi] = [ai,bi]
const static Packet16uc p16uc_GETIMAG64 = {  8,  9, 10, 11, 12, 13, 14, 15,
                                            24, 25, 26, 27, 28, 29, 30, 31};

/*********************************************
 * Single precision real and complex packing *
 * *******************************************/

/**
 * Symm packing is related to packing of symmetric adjoint blocks, as expected the packing leaves
 * the diagonal real, whatever is below it is copied from the respective upper diagonal element and 
 * conjugated. There's no PanelMode available for symm packing.
 *
 * Packing in general is supposed to leave the lhs block and the rhs block easy to be read by gemm using 
 * its respective rank-update instructions. The float32/64 versions are different because at this moment
 * the size of the accumulator is fixed at 512-bits so you can't have a 4x4 accumulator of 64-bit elements.
 * 
 * As mentioned earlier MatrixProduct breaks complex numbers into a real vector and a complex vector so packing has
 * to take that into account, at the moment, we run pack the real part and then the imaginary part, this is the main
 * reason why packing for complex is broken down into several different parts, also the reason why we endup having a
 * float32/64 and complex float32/64 version.
 **/
template<typename Scalar, typename Index, int StorageOrder>
EIGEN_ALWAYS_INLINE std::complex<Scalar> getAdjointVal(Index i, Index j, const_blas_data_mapper<std::complex<Scalar>, Index, StorageOrder>& dt)
{
  std::complex<Scalar> v;
  if(i < j)
  {
    v.real( dt(j,i).real());
    v.imag(-dt(j,i).imag());
  } else if(i > j)
  {
    v.real( dt(i,j).real());
    v.imag( dt(i,j).imag());
  } else {
    v.real( dt(i,j).real());
    v.imag((Scalar)0.0);
  }
  return v;
}

template<typename Scalar, typename Index, int StorageOrder, int N>
EIGEN_STRONG_INLINE void symm_pack_complex_rhs_helper(std::complex<Scalar>* blockB, const std::complex<Scalar>* _rhs, Index rhsStride, Index rows, Index cols, Index k2)
{
  const Index depth = k2 + rows;
  const_blas_data_mapper<std::complex<Scalar>, Index, StorageOrder> rhs(_rhs, rhsStride);
  const Index vectorSize = N*quad_traits<Scalar>::vectorsize;
  const Index vectorDelta = vectorSize * rows;
  Scalar* blockBf = reinterpret_cast<Scalar *>(blockB);

  Index rir = 0, rii, j = 0;
  for(; j + vectorSize <= cols; j+=vectorSize)
  {
    rii = rir + vectorDelta;

    for(Index i = k2; i < depth; i++)
    {
      for(Index k = 0; k < vectorSize; k++)
      {
        std::complex<Scalar> v = getAdjointVal<Scalar, Index, StorageOrder>(i, j + k, rhs);

        blockBf[rir + k] = v.real();
        blockBf[rii + k] = v.imag();
      }
      rir += vectorSize;
      rii += vectorSize;
    }

    rir += vectorDelta;
  }

  for(; j < cols; j++)
  {
    rii = rir + rows;

    for(Index i = k2; i < depth; i++)
    {
      std::complex<Scalar> v = getAdjointVal<Scalar, Index, StorageOrder>(i, j, rhs);

      blockBf[rir] = v.real();
      blockBf[rii] = v.imag();

      rir += 1;
      rii += 1;
    }

    rir += rows;
  }
}

template<typename Scalar, typename Index, int StorageOrder>
EIGEN_STRONG_INLINE void symm_pack_complex_lhs_helper(std::complex<Scalar>* blockA, const std::complex<Scalar>* _lhs, Index lhsStride, Index cols, Index rows)
{
  const Index depth = cols;
  const_blas_data_mapper<std::complex<Scalar>, Index, StorageOrder> lhs(_lhs, lhsStride);
  const Index vectorSize = quad_traits<Scalar>::vectorsize;
  const Index vectorDelta = vectorSize * depth;
  Scalar* blockAf = reinterpret_cast<Scalar *>(blockA);

  Index rir = 0, rii, j = 0;
  for(; j + vectorSize <= rows; j+=vectorSize)
  {
    rii = rir + vectorDelta;

    for(Index i = 0; i < depth; i++)
    {
      for(Index k = 0; k < vectorSize; k++)
      {
        std::complex<Scalar> v = getAdjointVal<Scalar, Index, StorageOrder>(j+k, i, lhs);

        blockAf[rir + k] = v.real();
        blockAf[rii + k] = v.imag();
      }
      rir += vectorSize;
      rii += vectorSize;
    }

    rir += vectorDelta;
  }

  if (j < rows)
  {
    rii = rir + ((rows - j) * depth);

    for(Index i = 0; i < depth; i++)
    {
      Index k = j;
      for(; k < rows; k++)
      {
        std::complex<Scalar> v = getAdjointVal<Scalar, Index, StorageOrder>(k, i, lhs);

        blockAf[rir] = v.real();
        blockAf[rii] = v.imag();

        rir += 1;
        rii += 1;
      }
    }
  }
}

template<typename Scalar, typename Index, int StorageOrder, int N>
EIGEN_STRONG_INLINE void symm_pack_rhs_helper(Scalar* blockB, const Scalar* _rhs, Index rhsStride, Index rows, Index cols, Index k2)
{
  const Index depth = k2 + rows;
  const_blas_data_mapper<Scalar, Index, StorageOrder> rhs(_rhs, rhsStride);
  const Index vectorSize = quad_traits<Scalar>::vectorsize;

  Index ri = 0, j = 0;
  for(; j + N*vectorSize <= cols; j+=N*vectorSize)
  {
    Index i = k2;
    for(; i < depth; i++)
    {
      for(Index k = 0; k < N*vectorSize; k++)
      {
        if(i <= j+k)
          blockB[ri + k] = rhs(j+k, i);
        else
          blockB[ri + k] = rhs(i, j+k);
      }
      ri += N*vectorSize;
    }
  }

  for(; j < cols; j++)
  {
    for(Index i = k2; i < depth; i++)
    {
      if(j <= i)
        blockB[ri] = rhs(i, j);
      else
        blockB[ri] = rhs(j, i);
      ri += 1;
    }
  }
}

template<typename Scalar, typename Index, int StorageOrder>
EIGEN_STRONG_INLINE void symm_pack_lhs_helper(Scalar* blockA, const Scalar* _lhs, Index lhsStride, Index cols, Index rows)
{
  const Index depth = cols;
  const_blas_data_mapper<Scalar, Index, StorageOrder> lhs(_lhs, lhsStride);
  const Index vectorSize = quad_traits<Scalar>::vectorsize;

  Index ri = 0, j = 0;
  for(; j + vectorSize <= rows; j+=vectorSize)
  {
    Index i = 0;

    for(; i < depth; i++)
    {
      for(Index k = 0; k < vectorSize; k++)
      {
        if(i <= j+k)
          blockA[ri + k] = lhs(j+k, i);
        else
          blockA[ri + k] = lhs(i, j+k);
      }
      ri += vectorSize;
    }
  }

  if (j < rows)
  {
    for(Index i = 0; i < depth; i++)
    {
      Index k = j;
      for(; k < rows; k++)
      {
        if(i <= k)
          blockA[ri] = lhs(k, i);
        else
          blockA[ri] = lhs(i, k);
        ri += 1;
      }
    }
  }
}

template<typename Index, int nr, int StorageOrder>
struct symm_pack_rhs<std::complex<float>, Index, nr, StorageOrder>
{
  void operator()(std::complex<float>* blockB, const std::complex<float>* _rhs, Index rhsStride, Index rows, Index cols, Index k2)
  {
    symm_pack_complex_rhs_helper<float, Index, StorageOrder, 1>(blockB, _rhs, rhsStride, rows, cols, k2);
  }
};

template<typename Index, int Pack1, int Pack2_dummy, int StorageOrder>
struct symm_pack_lhs<std::complex<float>, Index, Pack1, Pack2_dummy, StorageOrder>
{
  void operator()(std::complex<float>* blockA, const std::complex<float>* _lhs, Index lhsStride, Index cols, Index rows)
  {
    symm_pack_complex_lhs_helper<float, Index, StorageOrder>(blockA, _lhs, lhsStride, cols, rows);
  }
};

// *********** symm_pack std::complex<float64> ***********

template<typename Index, int nr, int StorageOrder>
struct symm_pack_rhs<std::complex<double>, Index, nr, StorageOrder>
{
  void operator()(std::complex<double>* blockB, const std::complex<double>* _rhs, Index rhsStride, Index rows, Index cols, Index k2)
  {
    symm_pack_complex_rhs_helper<double, Index, StorageOrder, 2>(blockB, _rhs, rhsStride, rows, cols, k2);
  }
};

template<typename Index, int Pack1, int Pack2_dummy, int StorageOrder>
struct symm_pack_lhs<std::complex<double>, Index, Pack1, Pack2_dummy, StorageOrder>
{
  void operator()(std::complex<double>* blockA, const std::complex<double>* _lhs, Index lhsStride, Index cols, Index rows)
  {
    symm_pack_complex_lhs_helper<double, Index, StorageOrder>(blockA, _lhs, lhsStride, cols, rows);
  }
};

// *********** symm_pack float32 ***********
template<typename Index, int nr, int StorageOrder>
struct symm_pack_rhs<float, Index, nr, StorageOrder>
{
  void operator()(float* blockB, const float* _rhs, Index rhsStride, Index rows, Index cols, Index k2)
  {
    symm_pack_rhs_helper<float, Index, StorageOrder, 1>(blockB, _rhs, rhsStride, rows, cols, k2);
  }
};

template<typename Index, int Pack1, int Pack2_dummy, int StorageOrder>
struct symm_pack_lhs<float, Index, Pack1, Pack2_dummy, StorageOrder>
{
  void operator()(float* blockA, const float* _lhs, Index lhsStride, Index cols, Index rows)
  {
    symm_pack_lhs_helper<float, Index, StorageOrder>(blockA, _lhs, lhsStride, cols, rows);
  }
};

// *********** symm_pack float64 ***********
template<typename Index, int nr, int StorageOrder>
struct symm_pack_rhs<double, Index, nr, StorageOrder>
{
  void operator()(double* blockB, const double* _rhs, Index rhsStride, Index rows, Index cols, Index k2)
  {
    symm_pack_rhs_helper<double, Index, StorageOrder, 2>(blockB, _rhs, rhsStride, rows, cols, k2);
  }
};

template<typename Index, int Pack1, int Pack2_dummy, int StorageOrder>
struct symm_pack_lhs<double, Index, Pack1, Pack2_dummy, StorageOrder>
{
  void operator()(double* blockA, const double* _lhs, Index lhsStride, Index cols, Index rows)
  {
    symm_pack_lhs_helper<double, Index, StorageOrder>(blockA, _lhs, lhsStride, cols, rows);
  }
};

/**
 * PanelMode
 * Packing might be called several times before being multiplied by gebp_kernel, this happens because 
 * on special occasions it fills part of block with other parts of the matrix. Two variables control
 * how PanelMode should behave: offset and stride. The idea is that those variables represent whatever
 * is going to be the real offset and stride in the future and this is what you should obey. The process
 * is to behave as you would with normal packing but leave the start of each part with the correct offset
 * and the end as well respecting the real stride the block will have. Gebp is aware of both blocks stride
 * and offset and behaves accordingly.
 **/

template<typename Scalar, typename Packet, typename Index, int N>
EIGEN_ALWAYS_INLINE void storeBlock(Scalar* to, PacketBlock<Packet,N>& block)
{
  const Index size = 16 / sizeof(Scalar);
  pstore<Scalar>(to + (0 * size), block.packet[0]);
  pstore<Scalar>(to + (1 * size), block.packet[1]);
  if (N > 2) {
    pstore<Scalar>(to + (2 * size), block.packet[2]);
  }
  if (N > 3) {
    pstore<Scalar>(to + (3 * size), block.packet[3]);
  }
}

// General template for lhs & rhs complex packing.
template<typename Scalar, typename Index, typename DataMapper, typename Packet, typename PacketC, int StorageOrder, bool Conjugate, bool PanelMode, bool UseLhs>
struct dhs_cpack {
  EIGEN_STRONG_INLINE void operator()(std::complex<Scalar>* blockA, const DataMapper& lhs, Index depth, Index rows, Index stride, Index offset)
  {
    const Index vectorSize = quad_traits<Scalar>::vectorsize;
    const Index vectorDelta = vectorSize * ((PanelMode) ? stride : depth);
    Index rir = ((PanelMode) ? (vectorSize*offset) : 0), rii;
    Scalar* blockAt = reinterpret_cast<Scalar *>(blockA);
    Index j = 0;

    for(; j + vectorSize <= rows; j+=vectorSize)
    {
      Index i = 0;

      rii = rir + vectorDelta;

      for(; i + vectorSize <= depth; i+=vectorSize)
      {
        PacketBlock<Packet,4> blockr, blocki;
        PacketBlock<PacketC,8> cblock;

        if (UseLhs) {
          bload<DataMapper, PacketC, Index, 2, StorageOrder, true, 4>(cblock, lhs, j, i);
        } else {
          bload<DataMapper, PacketC, Index, 2, StorageOrder, true, 4>(cblock, lhs, i, j);
        }

        blockr.packet[0] = vec_perm(cblock.packet[0].v, cblock.packet[4].v, p16uc_GETREAL32);
        blockr.packet[1] = vec_perm(cblock.packet[1].v, cblock.packet[5].v, p16uc_GETREAL32);
        blockr.packet[2] = vec_perm(cblock.packet[2].v, cblock.packet[6].v, p16uc_GETREAL32);
        blockr.packet[3] = vec_perm(cblock.packet[3].v, cblock.packet[7].v, p16uc_GETREAL32);

        blocki.packet[0] = vec_perm(cblock.packet[0].v, cblock.packet[4].v, p16uc_GETIMAG32);
        blocki.packet[1] = vec_perm(cblock.packet[1].v, cblock.packet[5].v, p16uc_GETIMAG32);
        blocki.packet[2] = vec_perm(cblock.packet[2].v, cblock.packet[6].v, p16uc_GETIMAG32);
        blocki.packet[3] = vec_perm(cblock.packet[3].v, cblock.packet[7].v, p16uc_GETIMAG32);

        if(Conjugate)
        {
          blocki.packet[0] = -blocki.packet[0];
          blocki.packet[1] = -blocki.packet[1];
          blocki.packet[2] = -blocki.packet[2];
          blocki.packet[3] = -blocki.packet[3];
        }

        if(((StorageOrder == RowMajor) && UseLhs) || (((StorageOrder == ColMajor) && !UseLhs)))
        {
          ptranspose(blockr);
          ptranspose(blocki);
        }

        storeBlock<Scalar, Packet, Index, 4>(blockAt + rir, blockr);
        storeBlock<Scalar, Packet, Index, 4>(blockAt + rii, blocki);

        rir += 4*vectorSize;
        rii += 4*vectorSize;
      }
      for(; i < depth; i++)
      {
        PacketBlock<Packet,1> blockr, blocki;
        PacketBlock<PacketC,2> cblock;

        if(((StorageOrder == ColMajor) && UseLhs) || (((StorageOrder == RowMajor) && !UseLhs)))
        {
          if (UseLhs) {
            cblock.packet[0] = lhs.template loadPacket<PacketC>(j + 0, i);
            cblock.packet[1] = lhs.template loadPacket<PacketC>(j + 2, i);
          } else {
            cblock.packet[0] = lhs.template loadPacket<PacketC>(i, j + 0);
            cblock.packet[1] = lhs.template loadPacket<PacketC>(i, j + 2);
          }
        } else {
          if (UseLhs) {
            cblock.packet[0] = pload2(lhs(j + 0, i), lhs(j + 1, i));
            cblock.packet[1] = pload2(lhs(j + 2, i), lhs(j + 3, i));
          } else {
            cblock.packet[0] = pload2(lhs(i, j + 0), lhs(i, j + 1));
            cblock.packet[1] = pload2(lhs(i, j + 2), lhs(i, j + 3));
          }
        }

        blockr.packet[0] = vec_perm(cblock.packet[0].v, cblock.packet[1].v, p16uc_GETREAL32);
        blocki.packet[0] = vec_perm(cblock.packet[0].v, cblock.packet[1].v, p16uc_GETIMAG32);

        if(Conjugate)
        {
          blocki.packet[0] = -blocki.packet[0];
        }

        pstore<Scalar>(blockAt + rir, blockr.packet[0]);
        pstore<Scalar>(blockAt + rii, blocki.packet[0]);

        rir += vectorSize;
        rii += vectorSize;
      }

      rir += ((PanelMode) ? (vectorSize*(2*stride - depth)) : vectorDelta);
    }

    if (!UseLhs)
    {
      if(PanelMode) rir -= (offset*(vectorSize - 1));

      for(; j < rows; j++)
      {
        rii = rir + ((PanelMode) ? stride : depth);

        for(Index i = 0; i < depth; i++)
        {
          blockAt[rir] = lhs(i, j).real();

          if(Conjugate)
            blockAt[rii] = -lhs(i, j).imag();
          else
            blockAt[rii] =  lhs(i, j).imag();

          rir += 1;
          rii += 1;
        }

        rir += ((PanelMode) ? (2*stride - depth) : depth);
      }
    } else {
      if (j < rows)
      {
        if(PanelMode) rir += (offset*(rows - j - vectorSize));
        rii = rir + (((PanelMode) ? stride : depth) * (rows - j));

        for(Index i = 0; i < depth; i++)
        {
          Index k = j;
          for(; k < rows; k++)
          {
            blockAt[rir] = lhs(k, i).real();

            if(Conjugate)
              blockAt[rii] = -lhs(k, i).imag();
            else
              blockAt[rii] =  lhs(k, i).imag();

            rir += 1;
            rii += 1;
          }
        }
      }
    }
  }
};

// General template for lhs & rhs packing.
template<typename Scalar, typename Index, typename DataMapper, typename Packet, int StorageOrder, bool PanelMode, bool UseLhs>
struct dhs_pack{
  EIGEN_STRONG_INLINE void operator()(Scalar* blockA, const DataMapper& lhs, Index depth, Index rows, Index stride, Index offset)
  {
    const Index vectorSize = quad_traits<Scalar>::vectorsize;
    Index ri = 0, j = 0;

    for(; j + vectorSize <= rows; j+=vectorSize)
    {
      Index i = 0;

      if(PanelMode) ri += vectorSize*offset;

      for(; i + vectorSize <= depth; i+=vectorSize)
      {
        PacketBlock<Packet,4> block;

        if (UseLhs) {
          bload<DataMapper, Packet, Index, 4, StorageOrder, false, 4>(block, lhs, j, i);
        } else {
          bload<DataMapper, Packet, Index, 4, StorageOrder, false, 4>(block, lhs, i, j);
        }
        if(((StorageOrder == RowMajor) && UseLhs) || ((StorageOrder == ColMajor) && !UseLhs))
        {
          ptranspose(block);
        }

        storeBlock<Scalar, Packet, Index, 4>(blockA + ri, block);

        ri += 4*vectorSize;
      }
      for(; i < depth; i++)
      {
        if(((StorageOrder == RowMajor) && UseLhs) || ((StorageOrder == ColMajor) && !UseLhs))
        {
          if (UseLhs) {
            blockA[ri+0] = lhs(j+0, i);
            blockA[ri+1] = lhs(j+1, i);
            blockA[ri+2] = lhs(j+2, i);
            blockA[ri+3] = lhs(j+3, i);
          } else {
            blockA[ri+0] = lhs(i, j+0);
            blockA[ri+1] = lhs(i, j+1);
            blockA[ri+2] = lhs(i, j+2);
            blockA[ri+3] = lhs(i, j+3);
          }
        } else {
          Packet lhsV;
          if (UseLhs) {
            lhsV = lhs.template loadPacket<Packet>(j, i);
          } else {
            lhsV = lhs.template loadPacket<Packet>(i, j);
          }
          pstore<Scalar>(blockA + ri, lhsV);
        }

        ri += vectorSize;
      }

      if(PanelMode) ri += vectorSize*(stride - offset - depth);
    }

    if (!UseLhs)
    {
      if(PanelMode) ri += offset;

      for(; j < rows; j++)
      {
        for(Index i = 0; i < depth; i++)
        {
          blockA[ri] = lhs(i, j);
          ri += 1;
        }

        if(PanelMode) ri += stride - depth;
      }
    } else {
      if (j < rows)
      {
        if(PanelMode) ri += offset*(rows - j);

        for(Index i = 0; i < depth; i++)
        {
          Index k = j;
          for(; k < rows; k++)
          {
            blockA[ri] = lhs(k, i);
            ri += 1;
          }
        }
      }
    }
  }
};

// General template for lhs packing, float64 specialization.
template<typename Index, typename DataMapper, int StorageOrder, bool PanelMode>
struct dhs_pack<double, Index, DataMapper, Packet2d, StorageOrder, PanelMode, true>
{
  EIGEN_STRONG_INLINE void operator()(double* blockA, const DataMapper& lhs, Index depth, Index rows, Index stride, Index offset)
  {
    const Index vectorSize = quad_traits<double>::vectorsize;
    Index ri = 0, j = 0;

    for(; j + vectorSize <= rows; j+=vectorSize)
    {
      Index i = 0;

      if(PanelMode) ri += vectorSize*offset;

      for(; i + vectorSize <= depth; i+=vectorSize)
      {
        PacketBlock<Packet2d,2> block;
        if(StorageOrder == RowMajor)
        {
          block.packet[0] = lhs.template loadPacket<Packet2d>(j + 0, i);
          block.packet[1] = lhs.template loadPacket<Packet2d>(j + 1, i);

          ptranspose(block);
        } else {
          block.packet[0] = lhs.template loadPacket<Packet2d>(j, i + 0);
          block.packet[1] = lhs.template loadPacket<Packet2d>(j, i + 1);
        }

        storeBlock<double, Packet2d, Index, 2>(blockA + ri, block);

        ri += 2*vectorSize;
      }
      for(; i < depth; i++)
      {
        if(StorageOrder == RowMajor)
        {
          blockA[ri+0] = lhs(j+0, i);
          blockA[ri+1] = lhs(j+1, i);
        } else {
          Packet2d lhsV = lhs.template loadPacket<Packet2d>(j, i);
          pstore<double>(blockA + ri, lhsV);
        }

        ri += vectorSize;
      }

      if(PanelMode) ri += vectorSize*(stride - offset - depth);
    }

    if (j < rows)
    {
      if(PanelMode) ri += offset*(rows - j);

      for(Index i = 0; i < depth; i++)
      {
        Index k = j;
        for(; k < rows; k++)
        {
          blockA[ri] = lhs(k, i);
          ri += 1;
        }
      }
    }
  }
};

// General template for rhs packing, float64 specialization.
template<typename Index, typename DataMapper, int StorageOrder, bool PanelMode>
struct dhs_pack<double, Index, DataMapper, Packet2d, StorageOrder, PanelMode, false>
{
  EIGEN_STRONG_INLINE void operator()(double* blockB, const DataMapper& rhs, Index depth, Index cols, Index stride, Index offset)
  {
    const Index vectorSize = quad_traits<double>::vectorsize;
    Index ri = 0, j = 0;

    for(; j + 2*vectorSize <= cols; j+=2*vectorSize)
    {
      Index i = 0;

      if(PanelMode) ri += offset*(2*vectorSize);

      for(; i + vectorSize <= depth; i+=vectorSize)
      {
        PacketBlock<Packet2d,4> block;
        if(StorageOrder == ColMajor)
        {
          PacketBlock<Packet2d,2> block1, block2;
          block1.packet[0] = rhs.template loadPacket<Packet2d>(i, j + 0);
          block1.packet[1] = rhs.template loadPacket<Packet2d>(i, j + 1);
          block2.packet[0] = rhs.template loadPacket<Packet2d>(i, j + 2);
          block2.packet[1] = rhs.template loadPacket<Packet2d>(i, j + 3);

          ptranspose(block1);
          ptranspose(block2);

          pstore<double>(blockB + ri    , block1.packet[0]);
          pstore<double>(blockB + ri + 2, block2.packet[0]);
          pstore<double>(blockB + ri + 4, block1.packet[1]);
          pstore<double>(blockB + ri + 6, block2.packet[1]);
        } else {
          block.packet[0] = rhs.template loadPacket<Packet2d>(i + 0, j + 0); //[a1 a2]
          block.packet[1] = rhs.template loadPacket<Packet2d>(i + 0, j + 2); //[a3 a4]
          block.packet[2] = rhs.template loadPacket<Packet2d>(i + 1, j + 0); //[b1 b2]
          block.packet[3] = rhs.template loadPacket<Packet2d>(i + 1, j + 2); //[b3 b4]

          storeBlock<double, Packet2d, Index, 4>(blockB + ri, block);
        }

        ri += 4*vectorSize;
      }
      for(; i < depth; i++)
      {
        if(StorageOrder == ColMajor)
        {
          blockB[ri+0] = rhs(i, j+0);
          blockB[ri+1] = rhs(i, j+1);

          ri += vectorSize;

          blockB[ri+0] = rhs(i, j+2);
          blockB[ri+1] = rhs(i, j+3);
        } else {
          Packet2d rhsV = rhs.template loadPacket<Packet2d>(i, j);
          pstore<double>(blockB + ri, rhsV);

          ri += vectorSize;

          rhsV = rhs.template loadPacket<Packet2d>(i, j + 2);
          pstore<double>(blockB + ri, rhsV);
        }
        ri += vectorSize;
      }

      if(PanelMode) ri += (2*vectorSize)*(stride - offset - depth);
    }

    if(PanelMode) ri += offset;

    for(; j < cols; j++)
    {
      for(Index i = 0; i < depth; i++)
      {
        blockB[ri] = rhs(i, j);
        ri += 1;
      }

      if(PanelMode) ri += stride - depth;
    }
  }
};

// General template for lhs complex packing, float64 specialization.
template<typename Index, typename DataMapper, typename Packet, typename PacketC, int StorageOrder, bool Conjugate, bool PanelMode>
struct dhs_cpack<double, Index, DataMapper, Packet, PacketC, StorageOrder, Conjugate, PanelMode, true>
{
  EIGEN_STRONG_INLINE void operator()(std::complex<double>* blockA, const DataMapper& lhs, Index depth, Index rows, Index stride, Index offset)
  {
    const Index vectorSize = quad_traits<double>::vectorsize;
    const Index vectorDelta = vectorSize * ((PanelMode) ? stride : depth);
    Index rir = ((PanelMode) ? (vectorSize*offset) : 0), rii;
    double* blockAt = reinterpret_cast<double *>(blockA);
    Index j = 0;

    for(; j + vectorSize <= rows; j+=vectorSize)
    {
      Index i = 0;

      rii = rir + vectorDelta;

      for(; i + vectorSize <= depth; i+=vectorSize)
      {
        PacketBlock<Packet,2> blockr, blocki;
        PacketBlock<PacketC,4> cblock;

        if(StorageOrder == ColMajor)
        {
          cblock.packet[0] = lhs.template loadPacket<PacketC>(j, i + 0); //[a1 a1i]
          cblock.packet[1] = lhs.template loadPacket<PacketC>(j, i + 1); //[b1 b1i]

          cblock.packet[2] = lhs.template loadPacket<PacketC>(j + 1, i + 0); //[a2 a2i]
          cblock.packet[3] = lhs.template loadPacket<PacketC>(j + 1, i + 1); //[b2 b2i]

          blockr.packet[0] = vec_perm(cblock.packet[0].v, cblock.packet[2].v, p16uc_GETREAL64); //[a1 a2]
          blockr.packet[1] = vec_perm(cblock.packet[1].v, cblock.packet[3].v, p16uc_GETREAL64); //[b1 b2]

          blocki.packet[0] = vec_perm(cblock.packet[0].v, cblock.packet[2].v, p16uc_GETIMAG64);
          blocki.packet[1] = vec_perm(cblock.packet[1].v, cblock.packet[3].v, p16uc_GETIMAG64);
        } else {
          cblock.packet[0] = lhs.template loadPacket<PacketC>(j + 0, i); //[a1 a1i]
          cblock.packet[1] = lhs.template loadPacket<PacketC>(j + 1, i); //[a2 a2i]

          cblock.packet[2] = lhs.template loadPacket<PacketC>(j + 0, i + 1); //[b1 b1i]
          cblock.packet[3] = lhs.template loadPacket<PacketC>(j + 1, i + 1); //[b2 b2i

          blockr.packet[0] = vec_perm(cblock.packet[0].v, cblock.packet[1].v, p16uc_GETREAL64); //[a1 a2]
          blockr.packet[1] = vec_perm(cblock.packet[2].v, cblock.packet[3].v, p16uc_GETREAL64); //[b1 b2]

          blocki.packet[0] = vec_perm(cblock.packet[0].v, cblock.packet[1].v, p16uc_GETIMAG64);
          blocki.packet[1] = vec_perm(cblock.packet[2].v, cblock.packet[3].v, p16uc_GETIMAG64);
        }

        if(Conjugate)
        {
          blocki.packet[0] = -blocki.packet[0];
          blocki.packet[1] = -blocki.packet[1];
        }

        storeBlock<double, Packet, Index, 2>(blockAt + rir, blockr);
        storeBlock<double, Packet, Index, 2>(blockAt + rii, blocki);

        rir += 2*vectorSize;
        rii += 2*vectorSize;
      }
      for(; i < depth; i++)
      {
        PacketBlock<Packet,1> blockr, blocki;
        PacketBlock<PacketC,2> cblock;

        cblock.packet[0] = lhs.template loadPacket<PacketC>(j + 0, i);
        cblock.packet[1] = lhs.template loadPacket<PacketC>(j + 1, i);

        blockr.packet[0] = vec_perm(cblock.packet[0].v, cblock.packet[1].v, p16uc_GETREAL64);
        blocki.packet[0] = vec_perm(cblock.packet[0].v, cblock.packet[1].v, p16uc_GETIMAG64);

        if(Conjugate)
        {
          blocki.packet[0] = -blocki.packet[0];
        }

        pstore<double>(blockAt + rir, blockr.packet[0]);
        pstore<double>(blockAt + rii, blocki.packet[0]);

        rir += vectorSize;
        rii += vectorSize;
      }

      rir += ((PanelMode) ? (vectorSize*(2*stride - depth)) : vectorDelta);
    }

    if (j < rows)
    {
      if(PanelMode) rir += (offset*(rows - j - vectorSize));
      rii = rir + (((PanelMode) ? stride : depth) * (rows - j));

      for(Index i = 0; i < depth; i++)
      {
        Index k = j;
        for(; k < rows; k++)
        {
          blockAt[rir] = lhs(k, i).real();

          if(Conjugate)
            blockAt[rii] = -lhs(k, i).imag();
          else
            blockAt[rii] =  lhs(k, i).imag();

          rir += 1;
          rii += 1;
        }
      }
    }
  }
};

// General template for rhs complex packing, float64 specialization.
template<typename Index, typename DataMapper, typename Packet, typename PacketC, int StorageOrder, bool Conjugate, bool PanelMode>
struct dhs_cpack<double, Index, DataMapper, Packet, PacketC, StorageOrder, Conjugate, PanelMode, false>
{
  EIGEN_STRONG_INLINE void operator()(std::complex<double>* blockB, const DataMapper& rhs, Index depth, Index cols, Index stride, Index offset)
  {
    const Index vectorSize = quad_traits<double>::vectorsize;
    const Index vectorDelta = 2*vectorSize * ((PanelMode) ? stride : depth);
    Index rir = ((PanelMode) ? (2*vectorSize*offset) : 0), rii;
    double* blockBt = reinterpret_cast<double *>(blockB);
    Index j = 0;

    for(; j + 2*vectorSize <= cols; j+=2*vectorSize)
    {
      Index i = 0;

      rii = rir + vectorDelta;

      for(; i < depth; i++)
      {
        PacketBlock<PacketC,4> cblock;
        PacketBlock<Packet,2> blockr, blocki;

        bload<DataMapper, PacketC, Index, 2, ColMajor, false, 4>(cblock, rhs, i, j);

        blockr.packet[0] = vec_perm(cblock.packet[0].v, cblock.packet[1].v, p16uc_GETREAL64);
        blockr.packet[1] = vec_perm(cblock.packet[2].v, cblock.packet[3].v, p16uc_GETREAL64);

        blocki.packet[0] = vec_perm(cblock.packet[0].v, cblock.packet[1].v, p16uc_GETIMAG64);
        blocki.packet[1] = vec_perm(cblock.packet[2].v, cblock.packet[3].v, p16uc_GETIMAG64);

        if(Conjugate)
        {
          blocki.packet[0] = -blocki.packet[0];
          blocki.packet[1] = -blocki.packet[1];
        }

        storeBlock<double, Packet, Index, 2>(blockBt + rir, blockr);
        storeBlock<double, Packet, Index, 2>(blockBt + rii, blocki);

        rir += 2*vectorSize;
        rii += 2*vectorSize;
      }

      rir += ((PanelMode) ? (2*vectorSize*(2*stride - depth)) : vectorDelta);
    }

    if(PanelMode) rir -= (offset*(2*vectorSize - 1));

    for(; j < cols; j++)
    {
      rii = rir + ((PanelMode) ? stride : depth);

      for(Index i = 0; i < depth; i++)
      {
        blockBt[rir] = rhs(i, j).real();

        if(Conjugate)
          blockBt[rii] = -rhs(i, j).imag();
        else
          blockBt[rii] =  rhs(i, j).imag();

        rir += 1;
        rii += 1;
      }

      rir += ((PanelMode) ? (2*stride - depth) : depth);
    }
  }
};

/**************
 * GEMM utils *
 **************/

// 512-bits rank1-update of acc. It can either positive or negative accumulate (useful for complex gemm).
template<typename Packet, bool NegativeAccumulate, int N>
EIGEN_ALWAYS_INLINE void pger_common(PacketBlock<Packet,N>* acc, const Packet& lhsV, const Packet* rhsV)
{
  if(NegativeAccumulate)
  {
    acc->packet[0] = vec_nmsub(lhsV, rhsV[0], acc->packet[0]);
    if (N > 1) {
      acc->packet[1] = vec_nmsub(lhsV, rhsV[1], acc->packet[1]);
    }
    if (N > 2) {
      acc->packet[2] = vec_nmsub(lhsV, rhsV[2], acc->packet[2]);
    }
    if (N > 3) {
      acc->packet[3] = vec_nmsub(lhsV, rhsV[3], acc->packet[3]);
    }
  } else {
    acc->packet[0] = vec_madd(lhsV, rhsV[0], acc->packet[0]);
    if (N > 1) {
      acc->packet[1] = vec_madd(lhsV, rhsV[1], acc->packet[1]);
    }
    if (N > 2) {
      acc->packet[2] = vec_madd(lhsV, rhsV[2], acc->packet[2]);
    }
    if (N > 3) {
      acc->packet[3] = vec_madd(lhsV, rhsV[3], acc->packet[3]);
    }
  }
}

template<int N, typename Scalar, typename Packet, bool NegativeAccumulate>
EIGEN_ALWAYS_INLINE void pger(PacketBlock<Packet,N>* acc, const Scalar* lhs, const Packet* rhsV)
{
  Packet lhsV = pload<Packet>(lhs);

  pger_common<Packet, NegativeAccumulate, N>(acc, lhsV, rhsV);
}

// 512-bits rank1-update of complex acc. It takes decoupled accumulators as entries. It also takes cares of mixed types real * complex and complex * real.
template<int N, typename Packet, bool ConjugateLhs, bool ConjugateRhs, bool LhsIsReal, bool RhsIsReal>
EIGEN_ALWAYS_INLINE void pgerc_common(PacketBlock<Packet,N>* accReal, PacketBlock<Packet,N>* accImag, const Packet &lhsV, Packet &lhsVi, const Packet* rhsV, const Packet* rhsVi)
{
  pger_common<Packet, false, N>(accReal, lhsV, rhsV);
  if(LhsIsReal)
  {
    pger_common<Packet, ConjugateRhs, N>(accImag, lhsV, rhsVi);
    EIGEN_UNUSED_VARIABLE(lhsVi);
  } else {
    if (!RhsIsReal) {
      pger_common<Packet, ConjugateLhs == ConjugateRhs, N>(accReal, lhsVi, rhsVi);
      pger_common<Packet, ConjugateRhs, N>(accImag, lhsV, rhsVi);
    } else {
      EIGEN_UNUSED_VARIABLE(rhsVi);
    }
    pger_common<Packet, ConjugateLhs, N>(accImag, lhsVi, rhsV);
  }
}

template<int N, typename Scalar, typename Packet, bool ConjugateLhs, bool ConjugateRhs, bool LhsIsReal, bool RhsIsReal>
EIGEN_ALWAYS_INLINE void pgerc(PacketBlock<Packet,N>* accReal, PacketBlock<Packet,N>* accImag, const Scalar* lhs_ptr, const Scalar* lhs_ptr_imag, const Packet* rhsV, const Packet* rhsVi)
{
  Packet lhsV = ploadLhs<Packet>(lhs_ptr);
  Packet lhsVi;
  if(!LhsIsReal) lhsVi = ploadLhs<Packet>(lhs_ptr_imag);
  else EIGEN_UNUSED_VARIABLE(lhs_ptr_imag);

  pgerc_common<N, Packet, ConjugateLhs, ConjugateRhs, LhsIsReal, RhsIsReal>(accReal, accImag, lhsV, lhsVi, rhsV, rhsVi);
}

template<typename Packet>
EIGEN_ALWAYS_INLINE Packet ploadLhs(const __UNPACK_TYPE__(Packet)* lhs)
{
  return ploadu<Packet>(lhs);
}

// Zero the accumulator on PacketBlock.
template<typename Packet, int N>
EIGEN_ALWAYS_INLINE void bsetzero(PacketBlock<Packet,N>& acc)
{
  acc.packet[0] = pset1<Packet>((__UNPACK_TYPE__(Packet))0);
  if (N > 1) {
    acc.packet[1] = pset1<Packet>((__UNPACK_TYPE__(Packet))0);
  }
  if (N > 2) {
    acc.packet[2] = pset1<Packet>((__UNPACK_TYPE__(Packet))0);
  }
  if (N > 3) {
    acc.packet[3] = pset1<Packet>((__UNPACK_TYPE__(Packet))0);
  }
}

template<typename Packet, int N>
EIGEN_ALWAYS_INLINE void bscalec_common(PacketBlock<Packet,N>& acc, PacketBlock<Packet,N>& accZ, const Packet& pAlpha)
{
  acc.packet[0] = vec_mul(accZ.packet[0], pAlpha);
  if (N > 1) {
    acc.packet[1] = vec_mul(accZ.packet[1], pAlpha);
  }
  if (N > 2) {
    acc.packet[2] = vec_mul(accZ.packet[2], pAlpha);
  }
  if (N > 3) {
    acc.packet[3] = vec_mul(accZ.packet[3], pAlpha);
  }
}

template<typename Packet, int N>
EIGEN_ALWAYS_INLINE void band(PacketBlock<Packet,N>& acc, const Packet& pMask)
{
  acc.packet[0] = pand<Packet>(acc.packet[0], pMask);
  if (N > 1) {
    acc.packet[1] = pand<Packet>(acc.packet[1], pMask);
  }
  if (N > 2) {
    acc.packet[2] = pand<Packet>(acc.packet[2], pMask);
  }
  if (N > 3) {
    acc.packet[3] = pand<Packet>(acc.packet[3], pMask);
  }
}

// Complex version of PacketBlock scaling.
template<typename Packet, int N, bool mask>
EIGEN_ALWAYS_INLINE void bscalec(PacketBlock<Packet,N>& aReal, PacketBlock<Packet,N>& aImag, const Packet& bReal, const Packet& bImag, PacketBlock<Packet,N>& cReal, PacketBlock<Packet,N>& cImag, const Packet& pMask)
{
  if (mask && (sizeof(__UNPACK_TYPE__(Packet)) == sizeof(float))) {
    band<Packet, N>(aReal, pMask);
    band<Packet, N>(aImag, pMask);
  } else {
    EIGEN_UNUSED_VARIABLE(pMask);
  }

  bscalec_common<Packet, N>(cReal, aReal, bReal);

  bscalec_common<Packet, N>(cImag, aImag, bReal);

  pger_common<Packet, true, N>(&cReal, bImag, aImag.packet);

  pger_common<Packet, false, N>(&cImag, bImag, aReal.packet);
}

// Load a PacketBlock, the N parameters make tunning gemm easier so we can add more accumulators as needed.
<<<<<<< HEAD
=======
//
// full = operate (load) on the entire PacketBlock or only half
>>>>>>> b8fe308d
template<typename DataMapper, typename Packet, typename Index, const Index accCols, int StorageOrder, bool Complex, int N, const bool full>
EIGEN_ALWAYS_INLINE void bload(PacketBlock<Packet,N*(Complex?2:1)>& acc, const DataMapper& res, Index row, Index col)
{
  if (StorageOrder == RowMajor) {
    acc.packet[0] = res.template loadPacket<Packet>(row + 0, col);
    if (N > 1) {
      acc.packet[1] = res.template loadPacket<Packet>(row + 1, col);
    }
    if (N > 2) {
      acc.packet[2] = res.template loadPacket<Packet>(row + 2, col);
    }
    if (N > 3) {
      acc.packet[3] = res.template loadPacket<Packet>(row + 3, col);
    }
    if (Complex) {
      acc.packet[0+N] = res.template loadPacket<Packet>(row + 0, col + accCols);
      if (N > 1) {
        acc.packet[1+N] = res.template loadPacket<Packet>(row + 1, col + accCols);
      }
      if (N > 2) {
        acc.packet[2+N] = res.template loadPacket<Packet>(row + 2, col + accCols);
      }
      if (N > 3) {
        acc.packet[3+N] = res.template loadPacket<Packet>(row + 3, col + accCols);
      }
    }
  } else {
    acc.packet[0] = res.template loadPacket<Packet>(row, col + 0);
    if (N > 1) {
      acc.packet[1] = res.template loadPacket<Packet>(row, col + 1);
    }
    if (N > 2) {
      acc.packet[2] = res.template loadPacket<Packet>(row, col + 2);
    }
    if (N > 3) {
      acc.packet[3] = res.template loadPacket<Packet>(row, col + 3);
    }
    if (Complex && full) {
      acc.packet[0+N] = res.template loadPacket<Packet>(row + accCols, col + 0);
      if (N > 1) {
        acc.packet[1+N] = res.template loadPacket<Packet>(row + accCols, col + 1);
      }
      if (N > 2) {
        acc.packet[2+N] = res.template loadPacket<Packet>(row + accCols, col + 2);
      }
      if (N > 3) {
        acc.packet[3+N] = res.template loadPacket<Packet>(row + accCols, col + 3);
      }
    }
  }
}

template<typename DataMapper, typename Packet, typename Index, int N>
EIGEN_ALWAYS_INLINE void bstore(PacketBlock<Packet,N>& acc, const DataMapper& res, Index row)
{
  res.template storePacket<Packet>(row, 0, acc.packet[0]);
  if (N > 1) {
    res.template storePacket<Packet>(row, 1, acc.packet[1]);
  }
  if (N > 2) {
    res.template storePacket<Packet>(row, 2, acc.packet[2]);
  }
  if (N > 3) {
    res.template storePacket<Packet>(row, 3, acc.packet[3]);
  }
}
<<<<<<< HEAD

#ifdef _ARCH_PWR10
#define USE_NEW_P10 (EIGEN_COMP_LLVM || (__GNUC__ >= 11))
#else
#define USE_NEW_P10 0
#endif

#if !USE_NEW_P10
=======

#ifdef _ARCH_PWR10
#define USE_P10_AND_PVIPR2_0 (EIGEN_COMP_LLVM || (__GNUC__ >= 11))
#else
#define USE_P10_AND_PVIPR2_0 0
#endif

#if !USE_P10_AND_PVIPR2_0
>>>>>>> b8fe308d
const static Packet4i mask4[4] = { {  0,  0,  0,  0 }, { -1,  0,  0,  0 }, { -1, -1,  0,  0 }, { -1, -1, -1,  0 } };
#endif

template<typename Packet, typename Index>
EIGEN_ALWAYS_INLINE Packet bmask(const Index remaining_rows)
{
<<<<<<< HEAD
#if USE_NEW_P10
=======
#if USE_P10_AND_PVIPR2_0
>>>>>>> b8fe308d
#ifdef _BIG_ENDIAN
  return Packet(vec_reve(vec_genwm((1 << remaining_rows) - 1)));
#else
  return Packet(vec_genwm((1 << remaining_rows) - 1));
#endif
#else
  return Packet(mask4[remaining_rows]);
#endif
}

template<>
EIGEN_ALWAYS_INLINE Packet2d bmask<Packet2d,Index>(const Index remaining_rows)
{
<<<<<<< HEAD
#if USE_NEW_P10
=======
#if USE_P10_AND_PVIPR2_0
>>>>>>> b8fe308d
  Packet2d mask2 = Packet2d(vec_gendm(remaining_rows));
#ifdef _BIG_ENDIAN
  return preverse(mask2);
#else
  return mask2;
#endif
#else
  Packet2l ret = { -remaining_rows, 0 };
  return Packet2d(ret);
#endif
}

// Scale the PacketBlock vectors by alpha.
template<typename Packet, int N, bool mask>
EIGEN_ALWAYS_INLINE void bscale(PacketBlock<Packet,N>& acc, PacketBlock<Packet,N>& accZ, const Packet& pAlpha, const Packet& pMask)
{
  if (mask) {
    band<Packet, N>(accZ, pMask);
  } else {
    EIGEN_UNUSED_VARIABLE(pMask);
  }

  acc.packet[0] = pmadd<Packet>(pAlpha, accZ.packet[0], acc.packet[0]);
  if (N > 1) {
    acc.packet[1] = pmadd<Packet>(pAlpha, accZ.packet[1], acc.packet[1]);
  }
  if (N > 2) {
    acc.packet[2] = pmadd<Packet>(pAlpha, accZ.packet[2], acc.packet[2]);
  }
  if (N > 3) {
    acc.packet[3] = pmadd<Packet>(pAlpha, accZ.packet[3], acc.packet[3]);
  }
}

template<typename Packet, int N, bool real>
EIGEN_ALWAYS_INLINE void pbroadcastN(const __UNPACK_TYPE__(Packet) *ap0,
        const __UNPACK_TYPE__(Packet) *ap1, const __UNPACK_TYPE__(Packet) *ap2,
        Packet& a0, Packet& a1, Packet& a2, Packet& a3)
{
  a0 = pset1<Packet>(ap0[0]);
  if (N == 4) {
    a1 = pset1<Packet>(ap0[1]);
    a2 = pset1<Packet>(ap0[2]);
    a3 = pset1<Packet>(ap0[3]);
    EIGEN_UNUSED_VARIABLE(ap1);
    EIGEN_UNUSED_VARIABLE(ap2);
  } else {
    if (N > 1) {
      a1 = pset1<Packet>(ap1[0]);
    } else {
      EIGEN_UNUSED_VARIABLE(a1);
      EIGEN_UNUSED_VARIABLE(ap1);
    }
    if (N > 2) {
      a2 = pset1<Packet>(ap2[0]);
    } else {
      EIGEN_UNUSED_VARIABLE(a2);
      EIGEN_UNUSED_VARIABLE(ap2);
    }
  }
}

template<> EIGEN_ALWAYS_INLINE void
pbroadcastN<Packet4f,4,true>(const float *ap0, const float *ap1, const float *ap2,
                             Packet4f& a0, Packet4f& a1, Packet4f& a2, Packet4f& a3)
<<<<<<< HEAD
{
  pbroadcast4<Packet4f>(ap0, a0, a1, a2, a3);
  EIGEN_UNUSED_VARIABLE(ap1);
  EIGEN_UNUSED_VARIABLE(ap2);
}

template<> EIGEN_ALWAYS_INLINE void
pbroadcastN<Packet4f,4,false>(const float *ap0, const float *ap1, const float *ap2,
                              Packet4f& a0, Packet4f& a1, Packet4f& a2, Packet4f& a3)
{
=======
{
  pbroadcast4<Packet4f>(ap0, a0, a1, a2, a3);
  EIGEN_UNUSED_VARIABLE(ap1);
  EIGEN_UNUSED_VARIABLE(ap2);
}

template<> EIGEN_ALWAYS_INLINE void
pbroadcastN<Packet4f,4,false>(const float *ap0, const float *ap1, const float *ap2,
                              Packet4f& a0, Packet4f& a1, Packet4f& a2, Packet4f& a3)
{
>>>>>>> b8fe308d
  pbroadcastN<Packet4f,4,true>(ap0, ap1, ap2, a0, a1, a2, a3);
}

template<>
EIGEN_ALWAYS_INLINE void pbroadcastN<Packet2d,4,false>(const double* ap0, const double *ap1,
    const double *ap2, Packet2d& a0, Packet2d& a1, Packet2d& a2, Packet2d& a3)
{
  a1 = pload<Packet2d>(ap0);
  a3 = pload<Packet2d>(ap0 + 2);
  a0 = vec_splat(a1, 0);
  a1 = vec_splat(a1, 1);
  a2 = vec_splat(a3, 0);
  a3 = vec_splat(a3, 1);
  EIGEN_UNUSED_VARIABLE(ap1);
  EIGEN_UNUSED_VARIABLE(ap2);
}

// Grab two decouples real/imaginary PacketBlocks and return two coupled (real/imaginary pairs) PacketBlocks.
template<typename Packet, typename Packetc, int N, bool full>
EIGEN_ALWAYS_INLINE void bcouple_common(PacketBlock<Packet,N>& taccReal, PacketBlock<Packet,N>& taccImag, PacketBlock<Packetc, N>& acc1, PacketBlock<Packetc, N>& acc2)
{
  acc1.packet[0].v = vec_mergeh(taccReal.packet[0], taccImag.packet[0]);
  if (N > 1) {
    acc1.packet[1].v = vec_mergeh(taccReal.packet[1], taccImag.packet[1]);
  }
  if (N > 2) {
    acc1.packet[2].v = vec_mergeh(taccReal.packet[2], taccImag.packet[2]);
  }
  if (N > 3) {
    acc1.packet[3].v = vec_mergeh(taccReal.packet[3], taccImag.packet[3]);
  }

  if (full) {
    acc2.packet[0].v = vec_mergel(taccReal.packet[0], taccImag.packet[0]);
    if (N > 1) {
      acc2.packet[1].v = vec_mergel(taccReal.packet[1], taccImag.packet[1]);
    }
    if (N > 2) {
      acc2.packet[2].v = vec_mergel(taccReal.packet[2], taccImag.packet[2]);
    }
    if (N > 3) {
      acc2.packet[3].v = vec_mergel(taccReal.packet[3], taccImag.packet[3]);
    }
  }
}

template<typename Packet, typename Packetc, int N, const bool full>
EIGEN_ALWAYS_INLINE void bcouple(PacketBlock<Packet,N>& taccReal, PacketBlock<Packet,N>& taccImag, PacketBlock<Packetc,N*2>& tRes, PacketBlock<Packetc, N>& acc1, PacketBlock<Packetc, N>& acc2)
{
  bcouple_common<Packet, Packetc, N, full>(taccReal, taccImag, acc1, acc2);

  acc1.packet[0] = padd<Packetc>(tRes.packet[0], acc1.packet[0]);
  if (N > 1) {
    acc1.packet[1] = padd<Packetc>(tRes.packet[1], acc1.packet[1]);
  }
  if (N > 2) {
    acc1.packet[2] = padd<Packetc>(tRes.packet[2], acc1.packet[2]);
  }
  if (N > 3) {
    acc1.packet[3] = padd<Packetc>(tRes.packet[3], acc1.packet[3]);
  }

  if (full) {
    acc2.packet[0] = padd<Packetc>(tRes.packet[0+N], acc2.packet[0]);
    if (N > 1) {
      acc2.packet[1] = padd<Packetc>(tRes.packet[1+N], acc2.packet[1]);
    }
    if (N > 2) {
      acc2.packet[2] = padd<Packetc>(tRes.packet[2+N], acc2.packet[2]);
    }
    if (N > 3) {
      acc2.packet[3] = padd<Packetc>(tRes.packet[3+N], acc2.packet[3]);
    }
  }
}

// PEEL loop factor.
#define PEEL 7
#define PEEL_ROW 7

#define MICRO_UNROLL(func) \
  func(0) func(1) func(2) func(3) func(4) func(5) func(6) func(7)

#define MICRO_NORMAL_ROWS \
  accRows == quad_traits<Scalar>::rows || accRows == 1

#define MICRO_NEW_ROWS ((MICRO_NORMAL_ROWS) ? accRows : 1)

#define MICRO_RHS(ptr, N) rhs_##ptr##N

#define MICRO_ZERO_PEEL(peel) \
  if ((PEEL_ROW > peel) && (peel != 0)) { \
    bsetzero<Packet, accRows>(accZero##peel); \
  } else { \
    EIGEN_UNUSED_VARIABLE(accZero##peel); \
  }

#define MICRO_ADD(ptr, N) \
  if (MICRO_NORMAL_ROWS) { \
    MICRO_RHS(ptr,0) += (accRows * N); \
  } else { \
    MICRO_RHS(ptr,0) += N; \
    MICRO_RHS(ptr,1) += N; \
    if (accRows == 3) { \
       MICRO_RHS(ptr,2) += N; \
    } \
  }

#define MICRO_ADD_ROWS(N) MICRO_ADD(ptr, N)

#define MICRO_BROADCAST1(peel, ptr, rhsV, real) \
  if (MICRO_NORMAL_ROWS) { \
    pbroadcastN<Packet,accRows,real>(MICRO_RHS(ptr,0) + (accRows * peel), MICRO_RHS(ptr,0), MICRO_RHS(ptr,0), rhsV##peel[0], rhsV##peel[1], rhsV##peel[2], rhsV##peel[3]); \
  } else { \
    pbroadcastN<Packet,accRows,real>(MICRO_RHS(ptr,0) + peel, MICRO_RHS(ptr,1) + peel, MICRO_RHS(ptr,2) + peel, rhsV##peel[0], rhsV##peel[1], rhsV##peel[2], rhsV##peel[3]); \
  }

#define MICRO_BROADCAST(peel) MICRO_BROADCAST1(peel, ptr, rhsV, true)

#define MICRO_BROADCAST_EXTRA1(ptr, rhsV, real) \
  pbroadcastN<Packet,accRows,real>(MICRO_RHS(ptr,0), MICRO_RHS(ptr,1), MICRO_RHS(ptr,2), rhsV[0], rhsV[1], rhsV[2], rhsV[3]);

#define MICRO_BROADCAST_EXTRA \
  Packet rhsV[4]; \
  MICRO_BROADCAST_EXTRA1(ptr, rhsV, true) \
  MICRO_ADD_ROWS(1)

#define MICRO_SRC2(ptr, N, M) \
  if (MICRO_NORMAL_ROWS) { \
    EIGEN_UNUSED_VARIABLE(strideB); \
    EIGEN_UNUSED_VARIABLE(MICRO_RHS(ptr,1)); \
    EIGEN_UNUSED_VARIABLE(MICRO_RHS(ptr,2)); \
  } else { \
    MICRO_RHS(ptr,1) = rhs_base + N + M; \
    if (accRows == 3) { \
      MICRO_RHS(ptr,2) = rhs_base + N*2 + M; \
    } else { \
      EIGEN_UNUSED_VARIABLE(MICRO_RHS(ptr,2)); \
    } \
  }

#define MICRO_SRC2_PTR MICRO_SRC2(ptr, strideB, 0)

#define MICRO_ZERO_PEEL_ROW MICRO_UNROLL(MICRO_ZERO_PEEL)

#define MICRO_WORK_PEEL(peel) \
  if (PEEL_ROW > peel) { \
    MICRO_BROADCAST(peel) \
    pger<accRows, Scalar, Packet, false>(&accZero##peel, lhs_ptr + (remaining_rows * peel), rhsV##peel); \
  } else { \
    EIGEN_UNUSED_VARIABLE(rhsV##peel); \
  }

#define MICRO_WORK_PEEL_ROW \
  Packet rhsV0[4], rhsV1[4], rhsV2[4], rhsV3[4], rhsV4[4], rhsV5[4], rhsV6[4], rhsV7[4]; \
  MICRO_UNROLL(MICRO_WORK_PEEL) \
  lhs_ptr += (remaining_rows * PEEL_ROW); \
  MICRO_ADD_ROWS(PEEL_ROW)

#define MICRO_ADD_PEEL(peel, sum) \
  if (PEEL_ROW > peel) { \
    for (Index i = 0; i < accRows; i++) { \
      accZero##sum.packet[i] += accZero##peel.packet[i]; \
    } \
  }

#define MICRO_ADD_PEEL_ROW \
  MICRO_ADD_PEEL(4, 0) MICRO_ADD_PEEL(5, 1) MICRO_ADD_PEEL(6, 2) MICRO_ADD_PEEL(7, 3) \
  MICRO_ADD_PEEL(2, 0) MICRO_ADD_PEEL(3, 1) MICRO_ADD_PEEL(1, 0)

#define MICRO_PREFETCHN1(ptr, N) \
  EIGEN_POWER_PREFETCH(MICRO_RHS(ptr,0)); \
  if (N == 2 || N == 3) { \
    EIGEN_POWER_PREFETCH(MICRO_RHS(ptr,1)); \
    if (N == 3) { \
      EIGEN_POWER_PREFETCH(MICRO_RHS(ptr,2)); \
    } \
  }

#define MICRO_PREFETCHN(N) MICRO_PREFETCHN1(ptr, N)

#define MICRO_COMPLEX_PREFETCHN(N) \
  MICRO_PREFETCHN1(ptr_real, N); \
  if(!RhsIsReal) { \
    MICRO_PREFETCHN1(ptr_imag, N); \
  }

template<typename Scalar, typename Packet, typename Index, const Index accRows, const Index remaining_rows>
EIGEN_ALWAYS_INLINE void MICRO_EXTRA_ROW(
  const Scalar* &lhs_ptr,
  const Scalar* &rhs_ptr0,
  const Scalar* &rhs_ptr1,
  const Scalar* &rhs_ptr2,
  PacketBlock<Packet,accRows> &accZero)
{
  MICRO_BROADCAST_EXTRA
  pger<accRows, Scalar, Packet, false>(&accZero, lhs_ptr, rhsV);
  lhs_ptr += remaining_rows;
}

template<typename Scalar, typename Packet, typename DataMapper, typename Index, const Index accRows, const Index accCols, const Index remaining_rows>
EIGEN_ALWAYS_INLINE void gemm_unrolled_row_iteration(
  const DataMapper& res,
  const Scalar* lhs_base,
  const Scalar* rhs_base,
  Index depth,
  Index strideA,
  Index offsetA,
  Index strideB,
  Index row,
  Index rows,
  const Packet& pAlpha,
  const Packet& pMask)
{
  const Scalar* rhs_ptr0 = rhs_base, * rhs_ptr1 = NULL, * rhs_ptr2 = NULL;
  const Scalar* lhs_ptr = lhs_base + row*strideA + remaining_rows*offsetA;
  PacketBlock<Packet,accRows> accZero0, accZero1, accZero2, accZero3, accZero4, accZero5, accZero6, accZero7, acc;

  MICRO_SRC2_PTR
  bsetzero<Packet, accRows>(accZero0);

  Index remaining_depth = depth & -quad_traits<Scalar>::rows;
  Index k = 0;
  if (remaining_depth >= PEEL_ROW) {
    MICRO_ZERO_PEEL_ROW
    do
    {
      MICRO_PREFETCHN(accRows)
      EIGEN_POWER_PREFETCH(lhs_ptr);
      MICRO_WORK_PEEL_ROW
    } while ((k += PEEL_ROW) + PEEL_ROW <= remaining_depth);
    MICRO_ADD_PEEL_ROW
  }
  for(; k < depth; k++)
  {
    MICRO_EXTRA_ROW<Scalar, Packet, Index, accRows, remaining_rows>(lhs_ptr, rhs_ptr0, rhs_ptr1, rhs_ptr2, accZero0);
  }

  bload<DataMapper, Packet, Index, 0, ColMajor, false, accRows>(acc, res, row, 0);
  if ((accRows == 1) || (rows >= accCols))
  {
    bscale<Packet,accRows,true>(acc, accZero0, pAlpha, pMask);
    bstore<DataMapper, Packet, Index, accRows>(acc, res, row);
  } else {
    bscale<Packet,accRows,false>(acc, accZero0, pAlpha, pMask);
    for(Index j = 0; j < accRows; j++) {
      for(Index i = 0; i < remaining_rows; i++) {
        res(row + i, j) = acc.packet[j][i];
      }
    }
  }
}

#define MICRO_EXTRA(MICRO_EXTRA_UNROLL, value, is_col) \
  switch(value) { \
    default: \
      MICRO_EXTRA_UNROLL(1) \
      break; \
    case 2: \
      if (is_col || (sizeof(Scalar) == sizeof(float))) { \
        MICRO_EXTRA_UNROLL(2) \
      } \
      break; \
    case 3: \
      if (is_col || (sizeof(Scalar) == sizeof(float))) { \
        MICRO_EXTRA_UNROLL(3) \
      } \
      break; \
  }

#define MICRO_EXTRA_ROWS(N) \
  gemm_unrolled_row_iteration<Scalar, Packet, DataMapper, Index, accRows, accCols, N>(res, lhs_base, rhs_base, depth, strideA, offsetA, strideB, row, rows, pAlpha, pMask);

template<typename Scalar, typename Packet, typename DataMapper, typename Index, const Index accRows, const Index accCols>
EIGEN_ALWAYS_INLINE void gemm_extra_row(
  const DataMapper& res,
  const Scalar* lhs_base,
  const Scalar* rhs_base,
  Index depth,
  Index strideA,
  Index offsetA,
  Index strideB,
  Index row,
  Index rows,
  Index remaining_rows,
  const Packet& pAlpha,
  const Packet& pMask)
{
  MICRO_EXTRA(MICRO_EXTRA_ROWS, remaining_rows, false)
}

#define MICRO_UNROLL_WORK(func, func2, peel) \
  MICRO_UNROLL(func2); \
  func(0,peel) func(1,peel) func(2,peel) func(3,peel) \
  func(4,peel) func(5,peel) func(6,peel) func(7,peel)

#define MICRO_WORK_ONE(iter, peel) \
  if (unroll_factor > iter) { \
    pger_common<Packet, false, accRows>(&accZero##iter, lhsV##iter, rhsV##peel); \
  }

#define MICRO_TYPE_PEEL4(func, func2, peel) \
  if (PEEL > peel) { \
    Packet lhsV0, lhsV1, lhsV2, lhsV3, lhsV4, lhsV5, lhsV6, lhsV7; \
    MICRO_BROADCAST(peel) \
    MICRO_UNROLL_WORK(func, func2, peel) \
  } else { \
    EIGEN_UNUSED_VARIABLE(rhsV##peel); \
  }

#define MICRO_UNROLL_TYPE_PEEL(M, func, func1, func2) \
  Packet rhsV0[M], rhsV1[M], rhsV2[M], rhsV3[M], rhsV4[M], rhsV5[M], rhsV6[M], rhsV7[M]; \
  func(func1,func2,0) func(func1,func2,1) \
  func(func1,func2,2) func(func1,func2,3) \
  func(func1,func2,4) func(func1,func2,5) \
  func(func1,func2,6) func(func1,func2,7)

#define MICRO_UNROLL_TYPE_ONE(M, func, func1, func2) \
  Packet rhsV0[M]; \
  func(func1,func2,0)
<<<<<<< HEAD

#define MICRO_UNROLL_TYPE(MICRO_TYPE, size) \
  MICRO_TYPE(4, MICRO_TYPE_PEEL4, MICRO_WORK_ONE, MICRO_LOAD_ONE) \
  MICRO_ADD_ROWS(size)

#define MICRO_ONE_PEEL4 MICRO_UNROLL_TYPE(MICRO_UNROLL_TYPE_PEEL, PEEL)

=======

#define MICRO_UNROLL_TYPE(MICRO_TYPE, size) \
  MICRO_TYPE(4, MICRO_TYPE_PEEL4, MICRO_WORK_ONE, MICRO_LOAD_ONE) \
  MICRO_ADD_ROWS(size)

#define MICRO_ONE_PEEL4 MICRO_UNROLL_TYPE(MICRO_UNROLL_TYPE_PEEL, PEEL)

>>>>>>> b8fe308d
#define MICRO_ONE4 MICRO_UNROLL_TYPE(MICRO_UNROLL_TYPE_ONE, 1)

#define MICRO_DST_PTR_ONE(iter) \
  if (unroll_factor > iter) { \
    bsetzero<Packet, accRows>(accZero##iter); \
  } else { \
    EIGEN_UNUSED_VARIABLE(accZero##iter); \
  }

#define MICRO_DST_PTR MICRO_UNROLL(MICRO_DST_PTR_ONE)

#define MICRO_SRC_PTR MICRO_UNROLL(MICRO_SRC_PTR_ONE)

#define MICRO_PREFETCH MICRO_UNROLL(MICRO_PREFETCH_ONE)

#define MICRO_STORE_ONE(iter) \
  if (unroll_factor > iter) { \
    bload<DataMapper, Packet, Index, 0, ColMajor, false, accRows>(acc, res, row + iter*accCols, 0); \
    bscale<Packet,accRows,!(MICRO_NORMAL(iter))>(acc, accZero##iter, pAlpha, pMask); \
    bstore<DataMapper, Packet, Index, accRows>(acc, res, row + iter*accCols); \
  }

#define MICRO_STORE MICRO_UNROLL(MICRO_STORE_ONE)

template<int unroll_factor, typename Scalar, typename Packet, typename DataMapper, typename Index, const Index accRows, const Index accCols, const Index accCols2>
EIGEN_ALWAYS_INLINE void gemm_unrolled_iteration(
  const DataMapper& res,
  const Scalar* lhs_base,
  const Scalar* rhs_base,
  Index depth,
  Index strideA,
  Index offsetA,
  Index strideB,
  Index& row,
  const Packet& pAlpha,
  const Packet& pMask)
{
  const Scalar* rhs_ptr0 = rhs_base, * rhs_ptr1 = NULL, * rhs_ptr2 = NULL;
  const Scalar* lhs_ptr0 = NULL, * lhs_ptr1 = NULL, * lhs_ptr2 = NULL, * lhs_ptr3 = NULL, * lhs_ptr4 = NULL, * lhs_ptr5 = NULL, * lhs_ptr6 = NULL, * lhs_ptr7 = NULL;
  PacketBlock<Packet,accRows> accZero0, accZero1, accZero2, accZero3, accZero4, accZero5, accZero6, accZero7;
  PacketBlock<Packet,accRows> acc;

  MICRO_SRC2_PTR
  MICRO_SRC_PTR
  MICRO_DST_PTR

  Index k = 0;
  for(; k + PEEL <= depth; k+= PEEL)
  {
    MICRO_PREFETCHN(accRows)
    MICRO_PREFETCH
    MICRO_ONE_PEEL4
  }
  for(; k < depth; k++)
  {
    MICRO_ONE4
  }
  MICRO_STORE

  MICRO_UPDATE
}

#define MICRO_UNROLL_ITER2(N, M) \
  gemm_unrolled_iteration<N + ((M) ? 1 : 0), Scalar, Packet, DataMapper, Index, accRows, accCols, M ? M : accCols>(res3, lhs_base, rhs_base, depth, strideA, offsetA, strideB, row, pAlpha, pMask); \
  if (M) return;

template<typename Scalar, typename Packet, typename DataMapper, typename Index, const Index accRows, const Index accCols>
EIGEN_ALWAYS_INLINE void gemm_cols(
  const DataMapper& res,
  const Scalar* blockA,
  const Scalar* blockB,
  Index depth,
  Index strideA,
  Index offsetA,
  Index strideB,
  Index offsetB,
  Index col,
  Index rows,
  Index remaining_rows,
  const Packet& pAlpha,
  const Packet& pMask)
{
  const DataMapper res3 = res.getSubMapper(0, col);

  const Scalar* rhs_base = blockB + col*strideB + MICRO_NEW_ROWS*offsetB;
  const Scalar* lhs_base = blockA + accCols*offsetA;
  Index row = 0;

#define MAX_UNROLL 7
  while(row + MAX_UNROLL*accCols <= rows) {
    MICRO_UNROLL_ITER2(MAX_UNROLL, 0);
  }
  switch( (rows-row)/accCols ) {
#if MAX_UNROLL > 7
    case 7:
      MICRO_UNROLL_ITER(MICRO_UNROLL_ITER2, 7)
      break;
#endif
#if MAX_UNROLL > 6
    case 6:
      MICRO_UNROLL_ITER(MICRO_UNROLL_ITER2, 6)
      break;
#endif
#if MAX_UNROLL > 5
    case 5:
      MICRO_UNROLL_ITER(MICRO_UNROLL_ITER2, 5)
      break;
#endif
#if MAX_UNROLL > 4
    case 4:
      MICRO_UNROLL_ITER(MICRO_UNROLL_ITER2, 4)
      break;
#endif
#if MAX_UNROLL > 3
    case 3:
      MICRO_UNROLL_ITER(MICRO_UNROLL_ITER2, 3)
      break;
#endif
#if MAX_UNROLL > 2
    case 2:
      MICRO_UNROLL_ITER(MICRO_UNROLL_ITER2, 2)
      break;
#endif
#if MAX_UNROLL > 1
    case 1:
      MICRO_UNROLL_ITER(MICRO_UNROLL_ITER2, 1)
      break;
#endif
    default:
      break;
  }
#undef MAX_UNROLL

  if(remaining_rows > 0)
  {
    gemm_extra_row<Scalar, Packet, DataMapper, Index, accRows, accCols>(res3, blockA, rhs_base, depth, strideA, offsetA, strideB, row, rows, remaining_rows, pAlpha, pMask);
  }
}

<<<<<<< HEAD
=======
#define NEW_EXTRA_COL

>>>>>>> b8fe308d
#define MICRO_EXTRA_COLS(N) \
  gemm_cols<Scalar, Packet, DataMapper, Index, N, accCols>(res, blockA, blockB, depth, strideA, offsetA, strideB, offsetB, col, rows, remaining_rows, pAlpha, pMask);

template<typename Scalar, typename Packet, typename DataMapper, typename Index, const Index accCols>
EIGEN_STRONG_INLINE void gemm_extra_cols(
  const DataMapper& res,
  const Scalar* blockA,
  const Scalar* blockB,
  Index depth,
  Index strideA,
  Index offsetA,
  Index strideB,
  Index offsetB,
  Index col,
  Index rows,
  Index cols,
  Index remaining_rows,
  const Packet& pAlpha,
  const Packet& pMask)
{
<<<<<<< HEAD
  MICRO_EXTRA(MICRO_EXTRA_COLS, cols-col, true)
=======
#ifdef NEW_EXTRA_COL
  MICRO_EXTRA(MICRO_EXTRA_COLS, cols-col, true)
#else
  do {
    MICRO_EXTRA_COLS(1)
  } while (++col != cols);
#endif
>>>>>>> b8fe308d
}

/****************
 * GEMM kernels *
 * **************/
template<typename Scalar, typename Index, typename Packet, typename RhsPacket, typename DataMapper, const Index accRows, const Index accCols>
EIGEN_STRONG_INLINE void gemm(const DataMapper& res, const Scalar* blockA, const Scalar* blockB, Index rows, Index depth, Index cols, Scalar alpha, Index strideA, Index strideB, Index offsetA, Index offsetB)
{
#ifdef TEST_VERBOSE
      uint64_t start, end;
      start = __ppc_get_timebase();
#endif
      const Index remaining_rows = rows % accCols;

      if( strideA == -1 ) strideA = depth;
      if( strideB == -1 ) strideB = depth;

      const Packet pAlpha = pset1<Packet>(alpha);
      const Packet pMask  = bmask<Packet>(remaining_rows);

      Index col = 0;
      for(; col + accRows <= cols; col += accRows)
      {
        gemm_cols<Scalar, Packet, DataMapper, Index, accRows, accCols>(res, blockA, blockB, depth, strideA, offsetA, strideB, offsetB, col, rows, remaining_rows, pAlpha, pMask);
      }

      if (col != cols)
      {
        gemm_extra_cols<Scalar, Packet, DataMapper, Index, accCols>(res, blockA, blockB, depth, strideA, offsetA, strideB, offsetB, col, rows, cols, remaining_rows, pAlpha, pMask);
      }
<<<<<<< HEAD
=======
#ifdef TEST_VERBOSE
      end = __ppc_get_timebase();
      printf("gemm time = %16ld\n", end - start);
#endif
>>>>>>> b8fe308d
}

#define accColsC (accCols / 2)
#define advanceRows ((LhsIsReal) ? 1 : 2)
#define advanceCols ((RhsIsReal) ? 1 : 2)

// PEEL_COMPLEX loop factor.
#define PEEL_COMPLEX 3
#define PEEL_COMPLEX_ROW 3

#define MICRO_COMPLEX_UNROLL(func) \
  func(0) func(1) func(2) func(3)

#define MICRO_COMPLEX_ZERO_PEEL(peel) \
  if ((PEEL_COMPLEX_ROW > peel) && (peel != 0)) { \
    bsetzero<Packet, accRows>(accReal##peel); \
    bsetzero<Packet, accRows>(accImag##peel); \
  } else { \
    EIGEN_UNUSED_VARIABLE(accReal##peel); \
    EIGEN_UNUSED_VARIABLE(accImag##peel); \
  }

#define MICRO_COMPLEX_ADD_ROWS(N, used) \
  MICRO_ADD(ptr_real, N) \
  if (!RhsIsReal) { \
    MICRO_ADD(ptr_imag, N) \
  } else if (used) { \
    EIGEN_UNUSED_VARIABLE(MICRO_RHS(ptr_imag,0)); \
    EIGEN_UNUSED_VARIABLE(MICRO_RHS(ptr_imag,1)); \
    EIGEN_UNUSED_VARIABLE(MICRO_RHS(ptr_imag,2)); \
  }

#define MICRO_COMPLEX_BROADCAST(peel) \
  MICRO_BROADCAST1(peel, ptr_real, rhsV, false) \
  if (!RhsIsReal) { \
    MICRO_BROADCAST1(peel, ptr_imag, rhsVi, false) \
  } else { \
    EIGEN_UNUSED_VARIABLE(rhsVi##peel); \
  }

#define MICRO_COMPLEX_BROADCAST_EXTRA \
  Packet rhsV[4], rhsVi[4]; \
  MICRO_BROADCAST_EXTRA1(ptr_real, rhsV, false) \
  if(!RhsIsReal) { \
    MICRO_BROADCAST_EXTRA1(ptr_imag, rhsVi, false) \
  } else { \
    EIGEN_UNUSED_VARIABLE(rhsVi); \
  } \
  MICRO_COMPLEX_ADD_ROWS(1, true)

#define MICRO_COMPLEX_SRC2_PTR \
  MICRO_SRC2(ptr_real, strideB*advanceCols, 0) \
  if (!RhsIsReal) { \
    MICRO_RHS(ptr_imag,0) = rhs_base + MICRO_NEW_ROWS*strideB; \
    MICRO_SRC2(ptr_imag, strideB*advanceCols, strideB) \
  } else { \
    EIGEN_UNUSED_VARIABLE(MICRO_RHS(ptr_imag,0)); \
    EIGEN_UNUSED_VARIABLE(MICRO_RHS(ptr_imag,1)); \
    EIGEN_UNUSED_VARIABLE(MICRO_RHS(ptr_imag,2)); \
  }

#define MICRO_COMPLEX_ZERO_PEEL_ROW MICRO_COMPLEX_UNROLL(MICRO_COMPLEX_ZERO_PEEL)

#define MICRO_COMPLEX_WORK_PEEL(peel) \
  if (PEEL_COMPLEX_ROW > peel) { \
    MICRO_COMPLEX_BROADCAST(peel) \
    pgerc<accRows, Scalar, Packet, ConjugateLhs, ConjugateRhs, LhsIsReal, RhsIsReal>(&accReal##peel, &accImag##peel, lhs_ptr_real + (remaining_rows * peel), lhs_ptr_imag + (remaining_rows * peel), rhsV##peel, rhsVi##peel); \
  } else { \
    EIGEN_UNUSED_VARIABLE(rhsV##peel); \
    EIGEN_UNUSED_VARIABLE(rhsVi##peel); \
  }

#define MICRO_COMPLEX_ADD_COLS(size) \
  lhs_ptr_real += (remaining_rows * size); \
  if(!LhsIsReal) lhs_ptr_imag += (remaining_rows * size); \
  else EIGEN_UNUSED_VARIABLE(lhs_ptr_imag);

#define MICRO_COMPLEX_WORK_PEEL_ROW \
  Packet rhsV0[4], rhsV1[4], rhsV2[4], rhsV3[4]; \
  Packet rhsVi0[4], rhsVi1[4], rhsVi2[4], rhsVi3[4]; \
  MICRO_COMPLEX_UNROLL(MICRO_COMPLEX_WORK_PEEL) \
  MICRO_COMPLEX_ADD_COLS(PEEL_COMPLEX_ROW) \
  MICRO_COMPLEX_ADD_ROWS(PEEL_COMPLEX_ROW, false)

#define MICRO_COMPLEX_ADD_PEEL(peel, sum) \
  if (PEEL_COMPLEX_ROW > peel) { \
    for (Index i = 0; i < accRows; i++) { \
      accReal##sum.packet[i] += accReal##peel.packet[i]; \
      accImag##sum.packet[i] += accImag##peel.packet[i]; \
    } \
  }

#define MICRO_COMPLEX_ADD_PEEL_ROW \
  MICRO_COMPLEX_ADD_PEEL(2, 0) MICRO_COMPLEX_ADD_PEEL(3, 1) \
  MICRO_COMPLEX_ADD_PEEL(1, 0)

template<typename Scalar, typename Packet, typename Index, const Index accRows, bool ConjugateLhs, bool ConjugateRhs, bool LhsIsReal, bool RhsIsReal, const Index remaining_rows>
EIGEN_ALWAYS_INLINE void MICRO_COMPLEX_EXTRA_ROW(
  const Scalar* &lhs_ptr_real, const Scalar* &lhs_ptr_imag,
  const Scalar* &rhs_ptr_real0, const Scalar* &rhs_ptr_real1, const Scalar* &rhs_ptr_real2,
  const Scalar* &rhs_ptr_imag0, const Scalar* &rhs_ptr_imag1, const Scalar* &rhs_ptr_imag2,
  PacketBlock<Packet,accRows> &accReal, PacketBlock<Packet,accRows> &accImag)
{
  MICRO_COMPLEX_BROADCAST_EXTRA
  pgerc<accRows, Scalar, Packet, ConjugateLhs, ConjugateRhs, LhsIsReal, RhsIsReal>(&accReal, &accImag, lhs_ptr_real, lhs_ptr_imag, rhsV, rhsVi);
  MICRO_COMPLEX_ADD_COLS(1)
}

template<typename Scalar, typename Packet, typename Packetc, typename DataMapper, typename Index, const Index accRows, const Index accCols, bool ConjugateLhs, bool ConjugateRhs, bool LhsIsReal, bool RhsIsReal, const Index remaining_rows>
EIGEN_ALWAYS_INLINE void gemm_unrolled_complex_row_iteration(
  const DataMapper& res,
  const Scalar* lhs_base,
  const Scalar* rhs_base,
  Index depth,
  Index strideA,
  Index offsetA,
  Index strideB,
  Index row,
  Index rows,
  const Packet& pAlphaReal,
  const Packet& pAlphaImag,
  const Packet& pMask)
{
  const Scalar* rhs_ptr_real0 = rhs_base, * rhs_ptr_real1 = NULL, * rhs_ptr_real2 = NULL;
  const Scalar* rhs_ptr_imag0 = NULL, * rhs_ptr_imag1 = NULL, * rhs_ptr_imag2 = NULL;
  const Scalar* lhs_ptr_real = lhs_base + advanceRows*row*strideA + remaining_rows*offsetA;
  const Scalar* lhs_ptr_imag = NULL;
  if(!LhsIsReal) lhs_ptr_imag = lhs_ptr_real + remaining_rows*strideA;
  else EIGEN_UNUSED_VARIABLE(lhs_ptr_imag);
  PacketBlock<Packet,accRows> accReal0, accImag0, accReal1, accImag1, accReal2, accImag2, accReal3, accImag3;
  PacketBlock<Packet,accRows> taccReal, taccImag;
  PacketBlock<Packetc,accRows> acc0, acc1;
  PacketBlock<Packetc,accRows*2> tRes;

  MICRO_COMPLEX_SRC2_PTR
<<<<<<< HEAD

  bsetzero<Packet, accRows>(accReal0);
  bsetzero<Packet, accRows>(accImag0);

=======

  bsetzero<Packet, accRows>(accReal0);
  bsetzero<Packet, accRows>(accImag0);

>>>>>>> b8fe308d
  Index remaining_depth = depth & -quad_traits<Scalar>::rows;
  Index k = 0;
  if (remaining_depth >= PEEL_COMPLEX_ROW) {
    MICRO_COMPLEX_ZERO_PEEL_ROW
    do
    {
      MICRO_COMPLEX_PREFETCHN(accRows)
      EIGEN_POWER_PREFETCH(lhs_ptr_real);
      if(!LhsIsReal) {
        EIGEN_POWER_PREFETCH(lhs_ptr_imag);
      }
      MICRO_COMPLEX_WORK_PEEL_ROW
    } while ((k += PEEL_COMPLEX_ROW) + PEEL_COMPLEX_ROW <= remaining_depth);
    MICRO_COMPLEX_ADD_PEEL_ROW
  }
  for(; k < depth; k++)
  {
    MICRO_COMPLEX_EXTRA_ROW<Scalar, Packet, Index, accRows, ConjugateLhs, ConjugateRhs, LhsIsReal, RhsIsReal, remaining_rows>(lhs_ptr_real, lhs_ptr_imag, rhs_ptr_real0, rhs_ptr_real1, rhs_ptr_real2, rhs_ptr_imag0, rhs_ptr_imag1, rhs_ptr_imag2, accReal0, accImag0);
  }

  const bool full = (remaining_rows > accColsC);
  bload<DataMapper, Packetc, Index, accColsC, ColMajor, true, accRows, full>(tRes, res, row, 0);
  if ((accRows == 1) || (rows >= accCols))
  {
    bscalec<Packet,accRows,true>(accReal0, accImag0, pAlphaReal, pAlphaImag, taccReal, taccImag, pMask);
    bcouple<Packet, Packetc, accRows, full>(taccReal, taccImag, tRes, acc0, acc1);
    bstore<DataMapper, Packetc, Index, accRows>(acc0, res, row + 0);
    if (full) {
      bstore<DataMapper, Packetc, Index, accRows>(acc1, res, row + accColsC);
    }
  } else {
    bscalec<Packet,accRows,false>(accReal0, accImag0, pAlphaReal, pAlphaImag, taccReal, taccImag, pMask);
    bcouple<Packet, Packetc, accRows, full>(taccReal, taccImag, tRes, acc0, acc1);

    if ((sizeof(Scalar) == sizeof(float)) && (remaining_rows == 1))
    {
      for(Index j = 0; j < accRows; j++) {
        res(row + 0, j) = pfirst<Packetc>(acc0.packet[j]);
      }
    } else {
      bstore<DataMapper, Packetc, Index, accRows>(acc0, res, row + 0);
      if (full) {
        for(Index j = 0; j < accRows; j++) {
          res(row + accColsC, j) = pfirst<Packetc>(acc1.packet[j]);
        }
      }
    }
  }
}

#define MICRO_COMPLEX_EXTRA_ROWS(N) \
  gemm_unrolled_complex_row_iteration<Scalar, Packet, Packetc, DataMapper, Index, accRows, accCols, ConjugateLhs, ConjugateRhs, LhsIsReal, RhsIsReal, N>(res, lhs_base, rhs_base, depth, strideA, offsetA, strideB, row, rows, pAlphaReal, pAlphaImag, pMask);

template<typename Scalar, typename Packet, typename Packetc, typename DataMapper, typename Index, const Index accRows, const Index accCols, bool ConjugateLhs, bool ConjugateRhs, bool LhsIsReal, bool RhsIsReal>
EIGEN_ALWAYS_INLINE void gemm_complex_extra_row(
  const DataMapper& res,
  const Scalar* lhs_base,
  const Scalar* rhs_base,
  Index depth,
  Index strideA,
  Index offsetA,
  Index strideB,
  Index row,
  Index rows,
  Index remaining_rows,
  const Packet& pAlphaReal,
  const Packet& pAlphaImag,
  const Packet& pMask)
{
  MICRO_EXTRA(MICRO_COMPLEX_EXTRA_ROWS, remaining_rows, false)
}

#define MICRO_COMPLEX_UNROLL_WORK(func, func2, peel) \
  MICRO_COMPLEX_UNROLL(func2); \
  func(0,peel) func(1,peel) func(2,peel) func(3,peel)

#define MICRO_COMPLEX_WORK_ONE4(iter, peel) \
  if (unroll_factor > iter) { \
    pgerc_common<accRows, Packet, ConjugateLhs, ConjugateRhs, LhsIsReal, RhsIsReal>(&accReal##iter, &accImag##iter, lhsV##iter, lhsVi##iter, rhsV##peel, rhsVi##peel); \
  }

#define MICRO_COMPLEX_TYPE_PEEL4(func, func2, peel) \
  if (PEEL_COMPLEX > peel) { \
    Packet lhsV0, lhsV1, lhsV2, lhsV3; \
    Packet lhsVi0, lhsVi1, lhsVi2, lhsVi3; \
    MICRO_COMPLEX_BROADCAST(peel) \
    MICRO_COMPLEX_UNROLL_WORK(func, func2, peel) \
  } else { \
    EIGEN_UNUSED_VARIABLE(rhsV##peel); \
    EIGEN_UNUSED_VARIABLE(rhsVi##peel); \
  }

#define MICRO_COMPLEX_UNROLL_TYPE_PEEL(M, func, func1, func2) \
  Packet rhsV0[M], rhsV1[M], rhsV2[M], rhsV3[M]; \
  Packet rhsVi0[M], rhsVi1[M], rhsVi2[M], rhsVi3[M]; \
  func(func1,func2,0) func(func1,func2,1) \
  func(func1,func2,2) func(func1,func2,3)

#define MICRO_COMPLEX_UNROLL_TYPE_ONE(M, func, func1, func2) \
  Packet rhsV0[M], rhsVi0[M];\
  func(func1,func2,0)

#define MICRO_COMPLEX_UNROLL_TYPE(MICRO_COMPLEX_TYPE, size) \
  MICRO_COMPLEX_TYPE(4, MICRO_COMPLEX_TYPE_PEEL4, MICRO_COMPLEX_WORK_ONE4, MICRO_COMPLEX_LOAD_ONE) \
  MICRO_COMPLEX_ADD_ROWS(size, false)

#define MICRO_COMPLEX_ONE_PEEL4 MICRO_COMPLEX_UNROLL_TYPE(MICRO_COMPLEX_UNROLL_TYPE_PEEL, PEEL_COMPLEX)

#define MICRO_COMPLEX_ONE4 MICRO_COMPLEX_UNROLL_TYPE(MICRO_COMPLEX_UNROLL_TYPE_ONE, 1)

#define MICRO_COMPLEX_DST_PTR_ONE(iter) \
  if (unroll_factor > iter) { \
    bsetzero<Packet, accRows>(accReal##iter); \
    bsetzero<Packet, accRows>(accImag##iter); \
  } else { \
    EIGEN_UNUSED_VARIABLE(accReal##iter); \
    EIGEN_UNUSED_VARIABLE(accImag##iter); \
  }

#define MICRO_COMPLEX_DST_PTR MICRO_COMPLEX_UNROLL(MICRO_COMPLEX_DST_PTR_ONE)

#define MICRO_COMPLEX_SRC_PTR MICRO_COMPLEX_UNROLL(MICRO_COMPLEX_SRC_PTR_ONE)

#define MICRO_COMPLEX_PREFETCH MICRO_COMPLEX_UNROLL(MICRO_COMPLEX_PREFETCH_ONE)

#define MICRO_COMPLEX_STORE_ONE(iter) \
  if (unroll_factor > iter) { \
    const bool full = ((MICRO_NORMAL(iter)) || (accCols2 > accColsC)); \
    bload<DataMapper, Packetc, Index, accColsC, ColMajor, true, accRows, full>(tRes, res, row + iter*accCols, 0); \
    bscalec<Packet,accRows,!(MICRO_NORMAL(iter))>(accReal##iter, accImag##iter, pAlphaReal, pAlphaImag, taccReal, taccImag, pMask); \
    bcouple<Packet, Packetc, accRows, full>(taccReal, taccImag, tRes, acc0, acc1); \
    bstore<DataMapper, Packetc, Index, accRows>(acc0, res, row + iter*accCols + 0); \
    if (full) { \
      bstore<DataMapper, Packetc, Index, accRows>(acc1, res, row + iter*accCols + accColsC); \
    } \
  }

#define MICRO_COMPLEX_STORE MICRO_COMPLEX_UNROLL(MICRO_COMPLEX_STORE_ONE)

template<int unroll_factor, typename Scalar, typename Packet, typename Packetc, typename DataMapper, typename Index, const Index accRows, const Index accCols, const Index accCols2, bool ConjugateLhs, bool ConjugateRhs, bool LhsIsReal, bool RhsIsReal>
EIGEN_ALWAYS_INLINE void gemm_complex_unrolled_iteration(
  const DataMapper& res,
  const Scalar* lhs_base,
  const Scalar* rhs_base,
  Index depth,
  Index strideA,
  Index offsetA,
  Index strideB,
  Index& row,
  const Packet& pAlphaReal,
  const Packet& pAlphaImag,
  const Packet& pMask)
{
  const Scalar* rhs_ptr_real0 = rhs_base, * rhs_ptr_real1 = NULL, * rhs_ptr_real2 = NULL;
  const Scalar* rhs_ptr_imag0 = NULL, * rhs_ptr_imag1 = NULL, * rhs_ptr_imag2 = NULL;
  const Index imag_delta = accCols*strideA;
  const Index imag_delta2 = accCols2*strideA;
  const Scalar* lhs_ptr_real0 = NULL, * lhs_ptr_real1 = NULL;
  const Scalar* lhs_ptr_real2 = NULL, * lhs_ptr_real3 = NULL;
  PacketBlock<Packet,accRows> accReal0, accImag0, accReal1, accImag1;
  PacketBlock<Packet,accRows> accReal2, accImag2, accReal3, accImag3;
  PacketBlock<Packet,accRows> taccReal, taccImag;
  PacketBlock<Packetc,accRows> acc0, acc1;
  PacketBlock<Packetc,accRows*2> tRes;

  MICRO_COMPLEX_SRC2_PTR
  MICRO_COMPLEX_SRC_PTR
  MICRO_COMPLEX_DST_PTR

  Index k = 0;
  for(; k + PEEL_COMPLEX <= depth; k+= PEEL_COMPLEX)
  {
    MICRO_COMPLEX_PREFETCHN(accRows)
    MICRO_COMPLEX_PREFETCH
    MICRO_COMPLEX_ONE_PEEL4
  }
  for(; k < depth; k++)
  {
    MICRO_COMPLEX_ONE4
  }
  MICRO_COMPLEX_STORE

  MICRO_COMPLEX_UPDATE
}

#define MICRO_COMPLEX_UNROLL_ITER2(N, M) \
  gemm_complex_unrolled_iteration<N + (M ? 1 : 0), Scalar, Packet, Packetc, DataMapper, Index, accRows, accCols, M ? M : accCols, ConjugateLhs, ConjugateRhs, LhsIsReal, RhsIsReal>(res3, lhs_base, rhs_base, depth, strideA, offsetA, strideB, row, pAlphaReal, pAlphaImag, pMask); \
  if (M) return;

template<typename Scalar, typename Packet, typename Packetc, typename DataMapper, typename Index, const Index accRows, const Index accCols, bool ConjugateLhs, bool ConjugateRhs, bool LhsIsReal, bool RhsIsReal>
EIGEN_ALWAYS_INLINE void gemm_complex_cols(
  const DataMapper& res,
  const Scalar* blockA,
  const Scalar* blockB,
  Index depth,
  Index strideA,
  Index offsetA,
  Index strideB,
  Index offsetB,
  Index col,
  Index rows,
  Index remaining_rows,
  const Packet& pAlphaReal,
  const Packet& pAlphaImag,
  const Packet& pMask)
{
  const DataMapper res3 = res.getSubMapper(0, col);

  const Scalar* rhs_base = blockB + advanceCols*col*strideB + MICRO_NEW_ROWS*offsetB;
  const Scalar* lhs_base = blockA + accCols*offsetA;
  Index row = 0;

#define MAX_COMPLEX_UNROLL 4
  while(row + MAX_COMPLEX_UNROLL*accCols <= rows) {
    MICRO_COMPLEX_UNROLL_ITER2(MAX_COMPLEX_UNROLL, 0);
  }
  switch( (rows-row)/accCols ) {
#if MAX_COMPLEX_UNROLL > 4
    case 4:
      MICRO_UNROLL_ITER(MICRO_COMPLEX_UNROLL_ITER2, 4)
      break;
#endif
#if MAX_COMPLEX_UNROLL > 3
    case 3:
      MICRO_UNROLL_ITER(MICRO_COMPLEX_UNROLL_ITER2, 3)
      break;
#endif
#if MAX_COMPLEX_UNROLL > 2
    case 2:
      MICRO_UNROLL_ITER(MICRO_COMPLEX_UNROLL_ITER2, 2)
      break;
#endif
#if MAX_COMPLEX_UNROLL > 1
    case 1:
      MICRO_UNROLL_ITER(MICRO_COMPLEX_UNROLL_ITER2, 1)
      break;
#endif
    default:
      break;
  }
#undef MAX_COMPLEX_UNROLL

  if(remaining_rows > 0)
  {
    gemm_complex_extra_row<Scalar, Packet, Packetc, DataMapper, Index, accRows, accCols, ConjugateLhs, ConjugateRhs, LhsIsReal, RhsIsReal>(res3, blockA, rhs_base, depth, strideA, offsetA, strideB, row, rows, remaining_rows, pAlphaReal, pAlphaImag, pMask);
  }
}

#define MICRO_COMPLEX_EXTRA_COLS(N) \
  gemm_complex_cols<Scalar, Packet, Packetc, DataMapper, Index, N, accCols, ConjugateLhs, ConjugateRhs, LhsIsReal, RhsIsReal>(res, blockA, blockB, depth, strideA, offsetA, strideB, offsetB, col, rows, remaining_rows, pAlphaReal, pAlphaImag, pMask);

template<typename Scalar, typename Packet, typename Packetc, typename DataMapper, typename Index, const Index accCols, bool ConjugateLhs, bool ConjugateRhs, bool LhsIsReal, bool RhsIsReal>
EIGEN_STRONG_INLINE void gemm_complex_extra_cols(
  const DataMapper& res,
  const Scalar* blockA,
  const Scalar* blockB,
  Index depth,
  Index strideA,
  Index offsetA,
  Index strideB,
  Index offsetB,
  Index col,
  Index rows,
  Index cols,
  Index remaining_rows,
  const Packet& pAlphaReal,
  const Packet& pAlphaImag,
  const Packet& pMask)
{
<<<<<<< HEAD
  MICRO_EXTRA(MICRO_COMPLEX_EXTRA_COLS, cols-col, true)
=======
#ifdef NEW_EXTRA_COL
  MICRO_EXTRA(MICRO_COMPLEX_EXTRA_COLS, cols-col, true)
#else
  do {
    MICRO_COMPLEX_EXTRA_COLS(1)
  } while (++col != cols);
#endif
>>>>>>> b8fe308d
}

template<typename LhsScalar, typename RhsScalar, typename Scalarc, typename Scalar, typename Index, typename Packet, typename Packetc, typename RhsPacket, typename DataMapper, const Index accRows, const Index accCols, bool ConjugateLhs, bool ConjugateRhs, bool LhsIsReal, bool RhsIsReal>
EIGEN_STRONG_INLINE void gemm_complex(const DataMapper& res, const LhsScalar* blockAc, const RhsScalar* blockBc, Index rows, Index depth, Index cols, Scalarc alpha, Index strideA, Index strideB, Index offsetA, Index offsetB)
{
#ifdef TEST_VERBOSE
      uint64_t start, end;
      start = __ppc_get_timebase();
#endif
      const Index remaining_rows = rows % accCols;

      if( strideA == -1 ) strideA = depth;
      if( strideB == -1 ) strideB = depth;

      const Packet pAlphaReal = pset1<Packet>(alpha.real());
      const Packet pAlphaImag = pset1<Packet>(alpha.imag());
      const Packet pMask = bmask<Packet>(remaining_rows);

      const Scalar* blockA = (Scalar *) blockAc;
      const Scalar* blockB = (Scalar *) blockBc;

      Index col = 0;
      for(; col + accRows <= cols; col += accRows)
      {
        gemm_complex_cols<Scalar, Packet, Packetc, DataMapper, Index, accRows, accCols, ConjugateLhs, ConjugateRhs, LhsIsReal, RhsIsReal>(res, blockA, blockB, depth, strideA, offsetA, strideB, offsetB, col, rows, remaining_rows, pAlphaReal, pAlphaImag, pMask);
      }

      if (col != cols)
      {
        gemm_complex_extra_cols<Scalar, Packet, Packetc, DataMapper, Index, accCols, ConjugateLhs, ConjugateRhs, LhsIsReal, RhsIsReal>(res, blockA, blockB, depth, strideA, offsetA, strideB, offsetB, col, rows, cols, remaining_rows, pAlphaReal, pAlphaImag, pMask);
      }
<<<<<<< HEAD
=======
#ifdef TEST_VERBOSE
      end = __ppc_get_timebase();
      printf("gemm complex time = %16ld\n", end - start);
#endif
>>>>>>> b8fe308d
}

#undef accColsC
#undef advanceCols
#undef advanceRows

#include "MatrixVectorProduct.h"

/************************************
 * ppc64le template specializations *
 * **********************************/
template<typename Index, typename DataMapper, int Pack1, int Pack2, typename Packet, bool Conjugate, bool PanelMode>
struct gemm_pack_lhs<double, Index, DataMapper, Pack1, Pack2, Packet, ColMajor, Conjugate, PanelMode>
{
  void operator()(double* blockA, const DataMapper& lhs, Index depth, Index rows, Index stride=0, Index offset=0);
};

template<typename Index, typename DataMapper, int Pack1, int Pack2, typename Packet, bool Conjugate, bool PanelMode>
void gemm_pack_lhs<double, Index, DataMapper, Pack1, Pack2, Packet, ColMajor, Conjugate, PanelMode>
  ::operator()(double* blockA, const DataMapper& lhs, Index depth, Index rows, Index stride, Index offset)
{
    dhs_pack<double, Index, DataMapper, Packet2d, ColMajor, PanelMode, true> pack;
    pack(blockA, lhs, depth, rows, stride, offset);
}

template<typename Index, typename DataMapper, int Pack1, int Pack2, typename Packet, bool Conjugate, bool PanelMode>
struct gemm_pack_lhs<double, Index, DataMapper, Pack1, Pack2, Packet, RowMajor, Conjugate, PanelMode>
{
  void operator()(double* blockA, const DataMapper& lhs, Index depth, Index rows, Index stride=0, Index offset=0);
};

template<typename Index, typename DataMapper, int Pack1, int Pack2, typename Packet, bool Conjugate, bool PanelMode>
void gemm_pack_lhs<double, Index, DataMapper, Pack1, Pack2, Packet, RowMajor, Conjugate, PanelMode>
  ::operator()(double* blockA, const DataMapper& lhs, Index depth, Index rows, Index stride, Index offset)
{
    dhs_pack<double, Index, DataMapper, Packet2d, RowMajor, PanelMode, true> pack;
    pack(blockA, lhs, depth, rows, stride, offset);
}

#if EIGEN_ALTIVEC_USE_CUSTOM_PACK
template<typename Index, typename DataMapper, int nr, bool Conjugate, bool PanelMode>
struct gemm_pack_rhs<double, Index, DataMapper, nr, ColMajor, Conjugate, PanelMode>
{
  void operator()(double* blockB, const DataMapper& rhs, Index depth, Index cols, Index stride=0, Index offset=0);
};

template<typename Index, typename DataMapper, int nr, bool Conjugate, bool PanelMode>
void gemm_pack_rhs<double, Index, DataMapper, nr, ColMajor, Conjugate, PanelMode>
  ::operator()(double* blockB, const DataMapper& rhs, Index depth, Index cols, Index stride, Index offset)
{
  dhs_pack<double, Index, DataMapper, Packet2d, ColMajor, PanelMode, false> pack;
  pack(blockB, rhs, depth, cols, stride, offset);
}

template<typename Index, typename DataMapper, int nr, bool Conjugate, bool PanelMode>
struct gemm_pack_rhs<double, Index, DataMapper, nr, RowMajor, Conjugate, PanelMode>
{
  void operator()(double* blockB, const DataMapper& rhs, Index depth, Index cols, Index stride=0, Index offset=0);
};

template<typename Index, typename DataMapper, int nr, bool Conjugate, bool PanelMode>
void gemm_pack_rhs<double, Index, DataMapper, nr, RowMajor, Conjugate, PanelMode>
  ::operator()(double* blockB, const DataMapper& rhs, Index depth, Index cols, Index stride, Index offset)
{
  dhs_pack<double, Index, DataMapper, Packet2d, RowMajor, PanelMode, false> pack;
  pack(blockB, rhs, depth, cols, stride, offset);
}
#endif

template<typename Index, typename DataMapper, int Pack1, int Pack2, typename Packet, bool Conjugate, bool PanelMode>
struct gemm_pack_lhs<float, Index, DataMapper, Pack1, Pack2, Packet, RowMajor, Conjugate, PanelMode>
{
  void operator()(float* blockA, const DataMapper& lhs, Index depth, Index rows, Index stride=0, Index offset=0);
};

template<typename Index, typename DataMapper, int Pack1, int Pack2, typename Packet, bool Conjugate, bool PanelMode>
void gemm_pack_lhs<float, Index, DataMapper, Pack1, Pack2, Packet, RowMajor, Conjugate, PanelMode>
  ::operator()(float* blockA, const DataMapper& lhs, Index depth, Index rows, Index stride, Index offset)
{
  dhs_pack<float, Index, DataMapper, Packet4f, RowMajor, PanelMode, true> pack;
  pack(blockA, lhs, depth, rows, stride, offset);
}

template<typename Index, typename DataMapper, int Pack1, int Pack2, typename Packet, bool Conjugate, bool PanelMode>
struct gemm_pack_lhs<float, Index, DataMapper, Pack1, Pack2, Packet, ColMajor, Conjugate, PanelMode>
{
  void operator()(float* blockA, const DataMapper& lhs, Index depth, Index rows, Index stride=0, Index offset=0);
};

template<typename Index, typename DataMapper, int Pack1, int Pack2, typename Packet, bool Conjugate, bool PanelMode>
void gemm_pack_lhs<float, Index, DataMapper, Pack1, Pack2, Packet, ColMajor, Conjugate, PanelMode>
  ::operator()(float* blockA, const DataMapper& lhs, Index depth, Index rows, Index stride, Index offset)
{
  dhs_pack<float, Index, DataMapper, Packet4f, ColMajor, PanelMode, true> pack;
  pack(blockA, lhs, depth, rows, stride, offset);
}

template<typename Index, typename DataMapper, int Pack1, int Pack2, typename Packet, bool Conjugate, bool PanelMode>
struct gemm_pack_lhs<std::complex<float>, Index, DataMapper, Pack1, Pack2, Packet, RowMajor, Conjugate, PanelMode>
{
  void operator()(std::complex<float>* blockA, const DataMapper& lhs, Index depth, Index rows, Index stride=0, Index offset=0);
};

template<typename Index, typename DataMapper, int Pack1, int Pack2, typename Packet, bool Conjugate, bool PanelMode>
void gemm_pack_lhs<std::complex<float>, Index, DataMapper, Pack1, Pack2, Packet, RowMajor, Conjugate, PanelMode>
  ::operator()(std::complex<float>* blockA, const DataMapper& lhs, Index depth, Index rows, Index stride, Index offset)
{
  dhs_cpack<float, Index, DataMapper, Packet4f, Packet2cf, RowMajor, Conjugate, PanelMode, true> pack;
  pack(blockA, lhs, depth, rows, stride, offset);
}

template<typename Index, typename DataMapper, int Pack1, int Pack2, typename Packet, bool Conjugate, bool PanelMode>
struct gemm_pack_lhs<std::complex<float>, Index, DataMapper, Pack1, Pack2, Packet, ColMajor, Conjugate, PanelMode>
{
  void operator()(std::complex<float>* blockA, const DataMapper& lhs, Index depth, Index rows, Index stride=0, Index offset=0);
};

template<typename Index, typename DataMapper, int Pack1, int Pack2, typename Packet, bool Conjugate, bool PanelMode>
void gemm_pack_lhs<std::complex<float>, Index, DataMapper, Pack1, Pack2, Packet, ColMajor, Conjugate, PanelMode>
  ::operator()(std::complex<float>* blockA, const DataMapper& lhs, Index depth, Index rows, Index stride, Index offset)
{
  dhs_cpack<float, Index, DataMapper, Packet4f, Packet2cf, ColMajor, Conjugate, PanelMode, true> pack;
  pack(blockA, lhs, depth, rows, stride, offset);
}

#if EIGEN_ALTIVEC_USE_CUSTOM_PACK
template<typename Index, typename DataMapper, int nr, bool Conjugate, bool PanelMode>
struct gemm_pack_rhs<float, Index, DataMapper, nr, ColMajor, Conjugate, PanelMode>
{
  void operator()(float* blockB, const DataMapper& rhs, Index depth, Index cols, Index stride=0, Index offset=0);
};

template<typename Index, typename DataMapper, int nr, bool Conjugate, bool PanelMode>
void gemm_pack_rhs<float, Index, DataMapper, nr, ColMajor, Conjugate, PanelMode>
  ::operator()(float* blockB, const DataMapper& rhs, Index depth, Index cols, Index stride, Index offset)
{
  dhs_pack<float, Index, DataMapper, Packet4f, ColMajor, PanelMode, false> pack;
  pack(blockB, rhs, depth, cols, stride, offset);
}

template<typename Index, typename DataMapper, int nr, bool Conjugate, bool PanelMode>
struct gemm_pack_rhs<float, Index, DataMapper, nr, RowMajor, Conjugate, PanelMode>
{
  void operator()(float* blockB, const DataMapper& rhs, Index depth, Index cols, Index stride=0, Index offset=0);
};

template<typename Index, typename DataMapper, int nr, bool Conjugate, bool PanelMode>
void gemm_pack_rhs<float, Index, DataMapper, nr, RowMajor, Conjugate, PanelMode>
  ::operator()(float* blockB, const DataMapper& rhs, Index depth, Index cols, Index stride, Index offset)
{
  dhs_pack<float, Index, DataMapper, Packet4f, RowMajor, PanelMode, false> pack;
  pack(blockB, rhs, depth, cols, stride, offset);
}
#endif

template<typename Index, typename DataMapper, int nr, bool Conjugate, bool PanelMode>
struct gemm_pack_rhs<std::complex<float>, Index, DataMapper, nr, ColMajor, Conjugate, PanelMode>
{
  void operator()(std::complex<float>* blockB, const DataMapper& rhs, Index depth, Index cols, Index stride=0, Index offset=0);
};

template<typename Index, typename DataMapper, int nr, bool Conjugate, bool PanelMode>
void gemm_pack_rhs<std::complex<float>, Index, DataMapper, nr, ColMajor, Conjugate, PanelMode>
  ::operator()(std::complex<float>* blockB, const DataMapper& rhs, Index depth, Index cols, Index stride, Index offset)
{
  dhs_cpack<float, Index, DataMapper, Packet4f, Packet2cf, ColMajor, Conjugate, PanelMode, false> pack;
  pack(blockB, rhs, depth, cols, stride, offset);
}

template<typename Index, typename DataMapper, int nr, bool Conjugate, bool PanelMode>
struct gemm_pack_rhs<std::complex<float>, Index, DataMapper, nr, RowMajor, Conjugate, PanelMode>
{
  void operator()(std::complex<float>* blockB, const DataMapper& rhs, Index depth, Index cols, Index stride=0, Index offset=0);
};

template<typename Index, typename DataMapper, int nr, bool Conjugate, bool PanelMode>
void gemm_pack_rhs<std::complex<float>, Index, DataMapper, nr, RowMajor, Conjugate, PanelMode>
  ::operator()(std::complex<float>* blockB, const DataMapper& rhs, Index depth, Index cols, Index stride, Index offset)
{
  dhs_cpack<float, Index, DataMapper, Packet4f, Packet2cf, RowMajor, Conjugate, PanelMode, false> pack;
  pack(blockB, rhs, depth, cols, stride, offset);
}

template<typename Index, typename DataMapper, int Pack1, int Pack2, typename Packet, bool Conjugate, bool PanelMode>
struct gemm_pack_lhs<std::complex<double>, Index, DataMapper, Pack1, Pack2, Packet, RowMajor, Conjugate, PanelMode>
{
  void operator()(std::complex<double>* blockA, const DataMapper& lhs, Index depth, Index rows, Index stride=0, Index offset=0);
};

template<typename Index, typename DataMapper, int Pack1, int Pack2, typename Packet, bool Conjugate, bool PanelMode>
void gemm_pack_lhs<std::complex<double>, Index, DataMapper, Pack1, Pack2, Packet, RowMajor, Conjugate, PanelMode>
  ::operator()(std::complex<double>* blockA, const DataMapper& lhs, Index depth, Index rows, Index stride, Index offset)
{
  dhs_cpack<double, Index, DataMapper, Packet2d, Packet1cd, RowMajor, Conjugate, PanelMode, true> pack;
  pack(blockA, lhs, depth, rows, stride, offset);
}

template<typename Index, typename DataMapper, int Pack1, int Pack2, typename Packet, bool Conjugate, bool PanelMode>
struct gemm_pack_lhs<std::complex<double>, Index, DataMapper, Pack1, Pack2, Packet, ColMajor, Conjugate, PanelMode>
{
  void operator()(std::complex<double>* blockA, const DataMapper& lhs, Index depth, Index rows, Index stride=0, Index offset=0);
};

template<typename Index, typename DataMapper, int Pack1, int Pack2, typename Packet, bool Conjugate, bool PanelMode>
void gemm_pack_lhs<std::complex<double>, Index, DataMapper, Pack1, Pack2, Packet, ColMajor, Conjugate, PanelMode>
  ::operator()(std::complex<double>* blockA, const DataMapper& lhs, Index depth, Index rows, Index stride, Index offset)
{
  dhs_cpack<double, Index, DataMapper, Packet2d, Packet1cd, ColMajor, Conjugate, PanelMode, true> pack;
  pack(blockA, lhs, depth, rows, stride, offset);
}

template<typename Index, typename DataMapper, int nr, bool Conjugate, bool PanelMode>
struct gemm_pack_rhs<std::complex<double>, Index, DataMapper, nr, ColMajor, Conjugate, PanelMode>
{
  void operator()(std::complex<double>* blockB, const DataMapper& rhs, Index depth, Index cols, Index stride=0, Index offset=0);
};

template<typename Index, typename DataMapper, int nr, bool Conjugate, bool PanelMode>
void gemm_pack_rhs<std::complex<double>, Index, DataMapper, nr, ColMajor, Conjugate, PanelMode>
  ::operator()(std::complex<double>* blockB, const DataMapper& rhs, Index depth, Index cols, Index stride, Index offset)
{
  dhs_cpack<double, Index, DataMapper, Packet2d, Packet1cd, ColMajor, Conjugate, PanelMode, false> pack;
  pack(blockB, rhs, depth, cols, stride, offset);
}

template<typename Index, typename DataMapper, int nr, bool Conjugate, bool PanelMode>
struct gemm_pack_rhs<std::complex<double>, Index, DataMapper, nr, RowMajor, Conjugate, PanelMode>
{
  void operator()(std::complex<double>* blockB, const DataMapper& rhs, Index depth, Index cols, Index stride=0, Index offset=0);
};

template<typename Index, typename DataMapper, int nr, bool Conjugate, bool PanelMode>
void gemm_pack_rhs<std::complex<double>, Index, DataMapper, nr, RowMajor, Conjugate, PanelMode>
  ::operator()(std::complex<double>* blockB, const DataMapper& rhs, Index depth, Index cols, Index stride, Index offset)
{
  dhs_cpack<double, Index, DataMapper, Packet2d, Packet1cd, RowMajor, Conjugate, PanelMode, false> pack;
  pack(blockB, rhs, depth, cols, stride, offset);
}

// ********* gebp specializations *********
template<typename Index, typename DataMapper, int mr, int nr, bool ConjugateLhs, bool ConjugateRhs>
struct gebp_kernel<float, float, Index, DataMapper, mr, nr, ConjugateLhs, ConjugateRhs>
{
  typedef typename quad_traits<float>::vectortype   Packet;
  typedef typename quad_traits<float>::rhstype      RhsPacket;

  void operator()(const DataMapper& res, const float* blockA, const float* blockB,
                  Index rows, Index depth, Index cols, float alpha,
                  Index strideA=-1, Index strideB=-1, Index offsetA=0, Index offsetB=0);
};

template<typename Index, typename DataMapper, int mr, int nr, bool ConjugateLhs, bool ConjugateRhs>
void gebp_kernel<float, float, Index, DataMapper, mr, nr, ConjugateLhs, ConjugateRhs>
  ::operator()(const DataMapper& res, const float* blockA, const float* blockB,
               Index rows, Index depth, Index cols, float alpha,
               Index strideA, Index strideB, Index offsetA, Index offsetB)
  {
    const Index accRows = quad_traits<float>::rows;
    const Index accCols = quad_traits<float>::size;
    void (*gemm_function)(const DataMapper&, const float*, const float*, Index, Index, Index, float, Index, Index, Index, Index);

    #if defined(EIGEN_ALTIVEC_MMA_ONLY)
      //generate with MMA only
      gemm_function = &Eigen::internal::gemmMMA<float, Index, Packet, RhsPacket, DataMapper, accRows, accCols>;
    #elif defined(EIGEN_ALTIVEC_MMA_DYNAMIC_DISPATCH)
      if (__builtin_cpu_supports ("arch_3_1") && __builtin_cpu_supports ("mma")){
        gemm_function = &Eigen::internal::gemmMMA<float, Index, Packet, RhsPacket, DataMapper, accRows, accCols>;
      }
      else{
        gemm_function = &Eigen::internal::gemm<float, Index, Packet, RhsPacket, DataMapper, accRows, accCols>;
      }
    #else
      gemm_function = &Eigen::internal::gemm<float, Index, Packet, RhsPacket, DataMapper, accRows, accCols>;
    #endif
    gemm_function(res, blockA, blockB, rows, depth, cols, alpha, strideA, strideB, offsetA, offsetB);
  }

template<typename Index, typename DataMapper, int mr, int nr, bool ConjugateLhs, bool ConjugateRhs>
struct gebp_kernel<std::complex<float>, std::complex<float>, Index, DataMapper, mr, nr, ConjugateLhs, ConjugateRhs>
{
  typedef Packet4f   Packet;
  typedef Packet2cf  Packetc;
  typedef Packet4f   RhsPacket;

  void operator()(const DataMapper& res, const std::complex<float>* blockA, const std::complex<float>* blockB,
                  Index rows, Index depth, Index cols, std::complex<float> alpha,
                  Index strideA=-1, Index strideB=-1, Index offsetA=0, Index offsetB=0);
};

template<typename Index, typename DataMapper, int mr, int nr, bool ConjugateLhs, bool ConjugateRhs>
void gebp_kernel<std::complex<float>, std::complex<float>, Index, DataMapper, mr, nr, ConjugateLhs, ConjugateRhs>
  ::operator()(const DataMapper& res, const std::complex<float>* blockA, const std::complex<float>* blockB,
               Index rows, Index depth, Index cols, std::complex<float> alpha,
               Index strideA, Index strideB, Index offsetA, Index offsetB)
  {
    const Index accRows = quad_traits<float>::rows;
    const Index accCols = quad_traits<float>::size;
    void (*gemm_function)(const DataMapper&, const std::complex<float>*, const std::complex<float>*,
          Index, Index, Index, std::complex<float>, Index, Index, Index, Index);

    #if defined(EIGEN_ALTIVEC_MMA_ONLY)
      //generate with MMA only
      gemm_function = &Eigen::internal::gemm_complexMMA<std::complex<float>, std::complex<float>, std::complex<float>, float, Index, Packet, Packetc, RhsPacket, DataMapper, accRows, accCols, ConjugateLhs, ConjugateRhs, false, false>;
    #elif defined(EIGEN_ALTIVEC_MMA_DYNAMIC_DISPATCH)
      if (__builtin_cpu_supports ("arch_3_1") && __builtin_cpu_supports ("mma")){
        gemm_function = &Eigen::internal::gemm_complexMMA<std::complex<float>, std::complex<float>, std::complex<float>, float, Index, Packet, Packetc, RhsPacket, DataMapper, accRows, accCols, ConjugateLhs, ConjugateRhs, false, false>;
      }
      else{
        gemm_function = &Eigen::internal::gemm_complex<std::complex<float>, std::complex<float>, std::complex<float>, float, Index, Packet, Packetc, RhsPacket, DataMapper, accRows, accCols, ConjugateLhs, ConjugateRhs, false, false>;
      }
    #else
      gemm_function = &Eigen::internal::gemm_complex<std::complex<float>, std::complex<float>, std::complex<float>, float, Index, Packet, Packetc, RhsPacket, DataMapper, accRows, accCols, ConjugateLhs, ConjugateRhs, false, false>;
    #endif
    gemm_function(res, blockA, blockB, rows, depth, cols, alpha, strideA, strideB, offsetA, offsetB);
  }

template<typename Index, typename DataMapper, int mr, int nr, bool ConjugateLhs, bool ConjugateRhs>
struct gebp_kernel<float, std::complex<float>, Index, DataMapper, mr, nr, ConjugateLhs, ConjugateRhs>
{
  typedef Packet4f   Packet;
  typedef Packet2cf  Packetc;
  typedef Packet4f   RhsPacket;

  void operator()(const DataMapper& res, const float* blockA, const std::complex<float>* blockB,
                  Index rows, Index depth, Index cols, std::complex<float> alpha,
                  Index strideA=-1, Index strideB=-1, Index offsetA=0, Index offsetB=0);
};

template<typename Index, typename DataMapper, int mr, int nr, bool ConjugateLhs, bool ConjugateRhs>
void gebp_kernel<float, std::complex<float>, Index, DataMapper, mr, nr, ConjugateLhs, ConjugateRhs>
  ::operator()(const DataMapper& res, const float* blockA, const std::complex<float>* blockB,
               Index rows, Index depth, Index cols, std::complex<float> alpha,
               Index strideA, Index strideB, Index offsetA, Index offsetB)
  {
    const Index accRows = quad_traits<float>::rows;
    const Index accCols = quad_traits<float>::size;
    void (*gemm_function)(const DataMapper&, const float*, const std::complex<float>*,
          Index, Index, Index, std::complex<float>, Index, Index, Index, Index);
    #if defined(EIGEN_ALTIVEC_MMA_ONLY)
      //generate with MMA only
      gemm_function = &Eigen::internal::gemm_complexMMA<float, std::complex<float>, std::complex<float>, float, Index, Packet, Packetc, RhsPacket, DataMapper, accRows, accCols, ConjugateLhs, ConjugateRhs, true, false>;
    #elif defined(EIGEN_ALTIVEC_MMA_DYNAMIC_DISPATCH)
      if (__builtin_cpu_supports ("arch_3_1") && __builtin_cpu_supports ("mma")){
        gemm_function = &Eigen::internal::gemm_complexMMA<float, std::complex<float>, std::complex<float>, float, Index, Packet, Packetc, RhsPacket, DataMapper, accRows, accCols, ConjugateLhs, ConjugateRhs, true, false>;
      }
      else{
        gemm_function = &Eigen::internal::gemm_complex<float, std::complex<float>, std::complex<float>, float, Index, Packet, Packetc, RhsPacket, DataMapper, accRows, accCols, ConjugateLhs, ConjugateRhs, true, false>;
      }
    #else
      gemm_function = &Eigen::internal::gemm_complex<float, std::complex<float>, std::complex<float>, float, Index, Packet, Packetc, RhsPacket, DataMapper, accRows, accCols, ConjugateLhs, ConjugateRhs, true, false>;
    #endif
    gemm_function(res, blockA, blockB, rows, depth, cols, alpha, strideA, strideB, offsetA, offsetB);
  }

template<typename Index, typename DataMapper, int mr, int nr, bool ConjugateLhs, bool ConjugateRhs>
struct gebp_kernel<std::complex<float>, float, Index, DataMapper, mr, nr, ConjugateLhs, ConjugateRhs>
{
  typedef Packet4f   Packet;
  typedef Packet2cf  Packetc;
  typedef Packet4f   RhsPacket;

  void operator()(const DataMapper& res, const std::complex<float>* blockA, const float* blockB,
                  Index rows, Index depth, Index cols, std::complex<float> alpha,
                  Index strideA=-1, Index strideB=-1, Index offsetA=0, Index offsetB=0);
};

template<typename Index, typename DataMapper, int mr, int nr, bool ConjugateLhs, bool ConjugateRhs>
void gebp_kernel<std::complex<float>, float, Index, DataMapper, mr, nr, ConjugateLhs, ConjugateRhs>
  ::operator()(const DataMapper& res, const std::complex<float>* blockA, const float* blockB,
               Index rows, Index depth, Index cols, std::complex<float> alpha,
               Index strideA, Index strideB, Index offsetA, Index offsetB)
  {
    const Index accRows = quad_traits<float>::rows;
    const Index accCols = quad_traits<float>::size;
    void (*gemm_function)(const DataMapper&, const std::complex<float>*, const float*,
          Index, Index, Index, std::complex<float>, Index, Index, Index, Index);
    #if defined(EIGEN_ALTIVEC_MMA_ONLY)
      //generate with MMA only
      gemm_function = &Eigen::internal::gemm_complexMMA<std::complex<float>, float, std::complex<float>, float, Index, Packet, Packetc, RhsPacket, DataMapper, accRows, accCols, ConjugateLhs, ConjugateRhs, false, true>;
    #elif defined(EIGEN_ALTIVEC_MMA_DYNAMIC_DISPATCH)
      if (__builtin_cpu_supports ("arch_3_1") && __builtin_cpu_supports ("mma")){
        gemm_function = &Eigen::internal::gemm_complexMMA<std::complex<float>, float, std::complex<float>, float, Index, Packet, Packetc, RhsPacket, DataMapper, accRows, accCols, ConjugateLhs, ConjugateRhs, false, true>;
      }
      else{
        gemm_function = &Eigen::internal::gemm_complex<std::complex<float>, float, std::complex<float>, float, Index, Packet, Packetc, RhsPacket, DataMapper, accRows, accCols, ConjugateLhs, ConjugateRhs, false, true>;
      }
    #else
      gemm_function = &Eigen::internal::gemm_complex<std::complex<float>, float, std::complex<float>, float, Index, Packet, Packetc, RhsPacket, DataMapper, accRows, accCols, ConjugateLhs, ConjugateRhs, false, true>;
    #endif
    gemm_function(res, blockA, blockB, rows, depth, cols, alpha, strideA, strideB, offsetA, offsetB);
  }

template<typename Index, typename DataMapper, int mr, int nr, bool ConjugateLhs, bool ConjugateRhs>
struct gebp_kernel<double, double, Index, DataMapper, mr, nr, ConjugateLhs, ConjugateRhs>
{
  typedef typename quad_traits<double>::vectortype  Packet;
  typedef typename quad_traits<double>::rhstype     RhsPacket;

  void operator()(const DataMapper& res, const double* blockA, const double* blockB,
                  Index rows, Index depth, Index cols, double alpha,
                  Index strideA=-1, Index strideB=-1, Index offsetA=0, Index offsetB=0);
};

template<typename Index, typename DataMapper, int mr, int nr, bool ConjugateLhs, bool ConjugateRhs>
void gebp_kernel<double, double, Index, DataMapper, mr, nr, ConjugateLhs, ConjugateRhs>
  ::operator()(const DataMapper& res, const double* blockA, const double* blockB,
               Index rows, Index depth, Index cols, double alpha,
               Index strideA, Index strideB, Index offsetA, Index offsetB)
  {
    const Index accRows = quad_traits<double>::rows;
    const Index accCols = quad_traits<double>::size;
    void (*gemm_function)(const DataMapper&, const double*, const double*, Index, Index, Index, double, Index, Index, Index, Index);

    #if defined(EIGEN_ALTIVEC_MMA_ONLY)
      //generate with MMA only
      gemm_function = &Eigen::internal::gemmMMA<double, Index, Packet, RhsPacket, DataMapper, accRows, accCols>;
    #elif defined(EIGEN_ALTIVEC_MMA_DYNAMIC_DISPATCH)
      if (__builtin_cpu_supports ("arch_3_1") && __builtin_cpu_supports ("mma")){
        gemm_function = &Eigen::internal::gemmMMA<double, Index, Packet, RhsPacket, DataMapper, accRows, accCols>;
      }
      else{
        gemm_function = &Eigen::internal::gemm<double, Index, Packet, RhsPacket, DataMapper, accRows, accCols>;
      }
    #else
      gemm_function = &Eigen::internal::gemm<double, Index, Packet, RhsPacket, DataMapper, accRows, accCols>;
    #endif
    gemm_function(res, blockA, blockB, rows, depth, cols, alpha, strideA, strideB, offsetA, offsetB);
  }

template<typename Index, typename DataMapper, int mr, int nr, bool ConjugateLhs, bool ConjugateRhs>
struct gebp_kernel<std::complex<double>, std::complex<double>, Index, DataMapper, mr, nr, ConjugateLhs, ConjugateRhs>
{
  typedef quad_traits<double>::vectortype   Packet;
  typedef Packet1cd  Packetc;
  typedef quad_traits<double>::rhstype   RhsPacket;

  void operator()(const DataMapper& res, const std::complex<double>* blockA, const std::complex<double>* blockB,
                  Index rows, Index depth, Index cols, std::complex<double> alpha,
                  Index strideA=-1, Index strideB=-1, Index offsetA=0, Index offsetB=0);
};

template<typename Index, typename DataMapper, int mr, int nr, bool ConjugateLhs, bool ConjugateRhs>
void gebp_kernel<std::complex<double>, std::complex<double>, Index, DataMapper, mr, nr, ConjugateLhs, ConjugateRhs>
  ::operator()(const DataMapper& res, const std::complex<double>* blockA, const std::complex<double>* blockB,
               Index rows, Index depth, Index cols, std::complex<double> alpha,
               Index strideA, Index strideB, Index offsetA, Index offsetB)
  {
    const Index accRows = quad_traits<double>::rows;
    const Index accCols = quad_traits<double>::size;
    void (*gemm_function)(const DataMapper&, const std::complex<double>*, const std::complex<double>*,
          Index, Index, Index, std::complex<double>, Index, Index, Index, Index);
    #if defined(EIGEN_ALTIVEC_MMA_ONLY)
      //generate with MMA only
      gemm_function = &Eigen::internal::gemm_complexMMA<std::complex<double>, std::complex<double>, std::complex<double>, double, Index, Packet, Packetc, RhsPacket, DataMapper, accRows, accCols, ConjugateLhs, ConjugateRhs, false, false>;
    #elif defined(EIGEN_ALTIVEC_MMA_DYNAMIC_DISPATCH)
      if (__builtin_cpu_supports ("arch_3_1") && __builtin_cpu_supports ("mma")){
        gemm_function = &Eigen::internal::gemm_complexMMA<std::complex<double>, std::complex<double>, std::complex<double>, double, Index, Packet, Packetc, RhsPacket, DataMapper, accRows, accCols, ConjugateLhs, ConjugateRhs, false, false>;
      }
      else{
        gemm_function = &Eigen::internal::gemm_complex<std::complex<double>, std::complex<double>, std::complex<double>, double, Index, Packet, Packetc, RhsPacket, DataMapper, accRows, accCols, ConjugateLhs, ConjugateRhs, false, false>;
      }
    #else
      gemm_function = &Eigen::internal::gemm_complex<std::complex<double>, std::complex<double>, std::complex<double>, double, Index, Packet, Packetc, RhsPacket, DataMapper, accRows, accCols, ConjugateLhs, ConjugateRhs, false, false>;
    #endif
    gemm_function(res, blockA, blockB, rows, depth, cols, alpha, strideA, strideB, offsetA, offsetB);
  }

template<typename Index, typename DataMapper, int mr, int nr, bool ConjugateLhs, bool ConjugateRhs>
struct gebp_kernel<std::complex<double>, double, Index, DataMapper, mr, nr, ConjugateLhs, ConjugateRhs>
{
  typedef quad_traits<double>::vectortype   Packet;
  typedef Packet1cd  Packetc;
  typedef quad_traits<double>::rhstype   RhsPacket;

  void operator()(const DataMapper& res, const std::complex<double>* blockA, const double* blockB,
                  Index rows, Index depth, Index cols, std::complex<double> alpha,
                  Index strideA=-1, Index strideB=-1, Index offsetA=0, Index offsetB=0);
};

template<typename Index, typename DataMapper, int mr, int nr, bool ConjugateLhs, bool ConjugateRhs>
void gebp_kernel<std::complex<double>, double, Index, DataMapper, mr, nr, ConjugateLhs, ConjugateRhs>
  ::operator()(const DataMapper& res, const std::complex<double>* blockA, const double* blockB,
               Index rows, Index depth, Index cols, std::complex<double> alpha,
               Index strideA, Index strideB, Index offsetA, Index offsetB)
  {
    const Index accRows = quad_traits<double>::rows;
    const Index accCols = quad_traits<double>::size;
    void (*gemm_function)(const DataMapper&, const std::complex<double>*, const double*,
          Index, Index, Index, std::complex<double>, Index, Index, Index, Index);
    #if defined(EIGEN_ALTIVEC_MMA_ONLY)
      //generate with MMA only
      gemm_function = &Eigen::internal::gemm_complexMMA<std::complex<double>, double, std::complex<double>, double, Index, Packet, Packetc, RhsPacket, DataMapper, accRows, accCols, ConjugateLhs, ConjugateRhs, false, true>;
    #elif defined(EIGEN_ALTIVEC_MMA_DYNAMIC_DISPATCH)
      if (__builtin_cpu_supports ("arch_3_1") && __builtin_cpu_supports ("mma")){
        gemm_function = &Eigen::internal::gemm_complexMMA<std::complex<double>, double, std::complex<double>, double, Index, Packet, Packetc, RhsPacket, DataMapper, accRows, accCols, ConjugateLhs, ConjugateRhs, false, true>;
      }
      else{
        gemm_function = &Eigen::internal::gemm_complex<std::complex<double>, double, std::complex<double>, double, Index, Packet, Packetc, RhsPacket, DataMapper, accRows, accCols, ConjugateLhs, ConjugateRhs, false, true>;
      }
    #else
      gemm_function = &Eigen::internal::gemm_complex<std::complex<double>, double, std::complex<double>, double, Index, Packet, Packetc, RhsPacket, DataMapper, accRows, accCols, ConjugateLhs, ConjugateRhs, false, true>;
    #endif
    gemm_function(res, blockA, blockB, rows, depth, cols, alpha, strideA, strideB, offsetA, offsetB);
  }

template<typename Index, typename DataMapper, int mr, int nr, bool ConjugateLhs, bool ConjugateRhs>
struct gebp_kernel<double, std::complex<double>, Index, DataMapper, mr, nr, ConjugateLhs, ConjugateRhs>
{
  typedef quad_traits<double>::vectortype   Packet;
  typedef Packet1cd  Packetc;
  typedef quad_traits<double>::rhstype   RhsPacket;

  void operator()(const DataMapper& res, const double* blockA, const std::complex<double>* blockB,
                  Index rows, Index depth, Index cols, std::complex<double> alpha,
                  Index strideA=-1, Index strideB=-1, Index offsetA=0, Index offsetB=0);
};

template<typename Index, typename DataMapper, int mr, int nr, bool ConjugateLhs, bool ConjugateRhs>
void gebp_kernel<double, std::complex<double>, Index, DataMapper, mr, nr, ConjugateLhs, ConjugateRhs>
  ::operator()(const DataMapper& res, const double* blockA, const std::complex<double>* blockB,
               Index rows, Index depth, Index cols, std::complex<double> alpha,
               Index strideA, Index strideB, Index offsetA, Index offsetB)
  {
    const Index accRows = quad_traits<double>::rows;
    const Index accCols = quad_traits<double>::size;
    void (*gemm_function)(const DataMapper&, const double*, const std::complex<double>*,
          Index, Index, Index, std::complex<double>, Index, Index, Index, Index);
    #if defined(EIGEN_ALTIVEC_MMA_ONLY)
      //generate with MMA only
      gemm_function = &Eigen::internal::gemm_complexMMA<double, std::complex<double>, std::complex<double>, double, Index, Packet, Packetc, RhsPacket, DataMapper, accRows, accCols, ConjugateLhs, ConjugateRhs, true, false>;
    #elif defined(EIGEN_ALTIVEC_MMA_DYNAMIC_DISPATCH)
      if (__builtin_cpu_supports ("arch_3_1") && __builtin_cpu_supports ("mma")){
        gemm_function = &Eigen::internal::gemm_complexMMA<double, std::complex<double>, std::complex<double>, double, Index, Packet, Packetc, RhsPacket, DataMapper, accRows, accCols, ConjugateLhs, ConjugateRhs, true, false>;
      }
      else{
        gemm_function = &Eigen::internal::gemm_complex<double, std::complex<double>, std::complex<double>, double, Index, Packet, Packetc, RhsPacket, DataMapper, accRows, accCols, ConjugateLhs, ConjugateRhs, true, false>;
      }
    #else
      gemm_function = &Eigen::internal::gemm_complex<double, std::complex<double>, std::complex<double>, double, Index, Packet, Packetc, RhsPacket, DataMapper, accRows, accCols, ConjugateLhs, ConjugateRhs, true, false>;
    #endif
    gemm_function(res, blockA, blockB, rows, depth, cols, alpha, strideA, strideB, offsetA, offsetB);
  }
} // end namespace internal

} // end namespace Eigen

#endif

#endif // EIGEN_MATRIX_PRODUCT_ALTIVEC_H<|MERGE_RESOLUTION|>--- conflicted
+++ resolved
@@ -13,16 +13,6 @@
 
 #ifndef EIGEN_ALTIVEC_USE_CUSTOM_PACK
 #define EIGEN_ALTIVEC_USE_CUSTOM_PACK    1
-#endif
-
-#if 1
-
-#define TEST_VERBOSE   // Report timings and gemm type, MMA, rows, depth and cols
-
-#ifdef TEST_VERBOSE
-#include <cstdio>
-#include <iostream>
-#include <sys/platform/ppc.h>
 #endif
 
 #include "MatrixProductCommon.h"
@@ -1166,11 +1156,8 @@
 }
 
 // Load a PacketBlock, the N parameters make tunning gemm easier so we can add more accumulators as needed.
-<<<<<<< HEAD
-=======
 //
 // full = operate (load) on the entire PacketBlock or only half
->>>>>>> b8fe308d
 template<typename DataMapper, typename Packet, typename Index, const Index accCols, int StorageOrder, bool Complex, int N, const bool full>
 EIGEN_ALWAYS_INLINE void bload(PacketBlock<Packet,N*(Complex?2:1)>& acc, const DataMapper& res, Index row, Index col)
 {
@@ -1237,16 +1224,6 @@
     res.template storePacket<Packet>(row, 3, acc.packet[3]);
   }
 }
-<<<<<<< HEAD
-
-#ifdef _ARCH_PWR10
-#define USE_NEW_P10 (EIGEN_COMP_LLVM || (__GNUC__ >= 11))
-#else
-#define USE_NEW_P10 0
-#endif
-
-#if !USE_NEW_P10
-=======
 
 #ifdef _ARCH_PWR10
 #define USE_P10_AND_PVIPR2_0 (EIGEN_COMP_LLVM || (__GNUC__ >= 11))
@@ -1255,18 +1232,13 @@
 #endif
 
 #if !USE_P10_AND_PVIPR2_0
->>>>>>> b8fe308d
 const static Packet4i mask4[4] = { {  0,  0,  0,  0 }, { -1,  0,  0,  0 }, { -1, -1,  0,  0 }, { -1, -1, -1,  0 } };
 #endif
 
 template<typename Packet, typename Index>
 EIGEN_ALWAYS_INLINE Packet bmask(const Index remaining_rows)
 {
-<<<<<<< HEAD
-#if USE_NEW_P10
-=======
 #if USE_P10_AND_PVIPR2_0
->>>>>>> b8fe308d
 #ifdef _BIG_ENDIAN
   return Packet(vec_reve(vec_genwm((1 << remaining_rows) - 1)));
 #else
@@ -1280,11 +1252,7 @@
 template<>
 EIGEN_ALWAYS_INLINE Packet2d bmask<Packet2d,Index>(const Index remaining_rows)
 {
-<<<<<<< HEAD
-#if USE_NEW_P10
-=======
 #if USE_P10_AND_PVIPR2_0
->>>>>>> b8fe308d
   Packet2d mask2 = Packet2d(vec_gendm(remaining_rows));
 #ifdef _BIG_ENDIAN
   return preverse(mask2);
@@ -1350,7 +1318,6 @@
 template<> EIGEN_ALWAYS_INLINE void
 pbroadcastN<Packet4f,4,true>(const float *ap0, const float *ap1, const float *ap2,
                              Packet4f& a0, Packet4f& a1, Packet4f& a2, Packet4f& a3)
-<<<<<<< HEAD
 {
   pbroadcast4<Packet4f>(ap0, a0, a1, a2, a3);
   EIGEN_UNUSED_VARIABLE(ap1);
@@ -1361,18 +1328,6 @@
 pbroadcastN<Packet4f,4,false>(const float *ap0, const float *ap1, const float *ap2,
                               Packet4f& a0, Packet4f& a1, Packet4f& a2, Packet4f& a3)
 {
-=======
-{
-  pbroadcast4<Packet4f>(ap0, a0, a1, a2, a3);
-  EIGEN_UNUSED_VARIABLE(ap1);
-  EIGEN_UNUSED_VARIABLE(ap2);
-}
-
-template<> EIGEN_ALWAYS_INLINE void
-pbroadcastN<Packet4f,4,false>(const float *ap0, const float *ap1, const float *ap2,
-                              Packet4f& a0, Packet4f& a1, Packet4f& a2, Packet4f& a3)
-{
->>>>>>> b8fe308d
   pbroadcastN<Packet4f,4,true>(ap0, ap1, ap2, a0, a1, a2, a3);
 }
 
@@ -1693,7 +1648,6 @@
 #define MICRO_UNROLL_TYPE_ONE(M, func, func1, func2) \
   Packet rhsV0[M]; \
   func(func1,func2,0)
-<<<<<<< HEAD
 
 #define MICRO_UNROLL_TYPE(MICRO_TYPE, size) \
   MICRO_TYPE(4, MICRO_TYPE_PEEL4, MICRO_WORK_ONE, MICRO_LOAD_ONE) \
@@ -1701,15 +1655,6 @@
 
 #define MICRO_ONE_PEEL4 MICRO_UNROLL_TYPE(MICRO_UNROLL_TYPE_PEEL, PEEL)
 
-=======
-
-#define MICRO_UNROLL_TYPE(MICRO_TYPE, size) \
-  MICRO_TYPE(4, MICRO_TYPE_PEEL4, MICRO_WORK_ONE, MICRO_LOAD_ONE) \
-  MICRO_ADD_ROWS(size)
-
-#define MICRO_ONE_PEEL4 MICRO_UNROLL_TYPE(MICRO_UNROLL_TYPE_PEEL, PEEL)
-
->>>>>>> b8fe308d
 #define MICRO_ONE4 MICRO_UNROLL_TYPE(MICRO_UNROLL_TYPE_ONE, 1)
 
 #define MICRO_DST_PTR_ONE(iter) \
@@ -1849,11 +1794,6 @@
   }
 }
 
-<<<<<<< HEAD
-=======
-#define NEW_EXTRA_COL
-
->>>>>>> b8fe308d
 #define MICRO_EXTRA_COLS(N) \
   gemm_cols<Scalar, Packet, DataMapper, Index, N, accCols>(res, blockA, blockB, depth, strideA, offsetA, strideB, offsetB, col, rows, remaining_rows, pAlpha, pMask);
 
@@ -1874,17 +1814,7 @@
   const Packet& pAlpha,
   const Packet& pMask)
 {
-<<<<<<< HEAD
   MICRO_EXTRA(MICRO_EXTRA_COLS, cols-col, true)
-=======
-#ifdef NEW_EXTRA_COL
-  MICRO_EXTRA(MICRO_EXTRA_COLS, cols-col, true)
-#else
-  do {
-    MICRO_EXTRA_COLS(1)
-  } while (++col != cols);
-#endif
->>>>>>> b8fe308d
 }
 
 /****************
@@ -1893,10 +1823,6 @@
 template<typename Scalar, typename Index, typename Packet, typename RhsPacket, typename DataMapper, const Index accRows, const Index accCols>
 EIGEN_STRONG_INLINE void gemm(const DataMapper& res, const Scalar* blockA, const Scalar* blockB, Index rows, Index depth, Index cols, Scalar alpha, Index strideA, Index strideB, Index offsetA, Index offsetB)
 {
-#ifdef TEST_VERBOSE
-      uint64_t start, end;
-      start = __ppc_get_timebase();
-#endif
       const Index remaining_rows = rows % accCols;
 
       if( strideA == -1 ) strideA = depth;
@@ -1915,13 +1841,6 @@
       {
         gemm_extra_cols<Scalar, Packet, DataMapper, Index, accCols>(res, blockA, blockB, depth, strideA, offsetA, strideB, offsetB, col, rows, cols, remaining_rows, pAlpha, pMask);
       }
-<<<<<<< HEAD
-=======
-#ifdef TEST_VERBOSE
-      end = __ppc_get_timebase();
-      printf("gemm time = %16ld\n", end - start);
-#endif
->>>>>>> b8fe308d
 }
 
 #define accColsC (accCols / 2)
@@ -2057,17 +1976,10 @@
   PacketBlock<Packetc,accRows*2> tRes;
 
   MICRO_COMPLEX_SRC2_PTR
-<<<<<<< HEAD
 
   bsetzero<Packet, accRows>(accReal0);
   bsetzero<Packet, accRows>(accImag0);
 
-=======
-
-  bsetzero<Packet, accRows>(accReal0);
-  bsetzero<Packet, accRows>(accImag0);
-
->>>>>>> b8fe308d
   Index remaining_depth = depth & -quad_traits<Scalar>::rows;
   Index k = 0;
   if (remaining_depth >= PEEL_COMPLEX_ROW) {
@@ -2337,26 +2249,12 @@
   const Packet& pAlphaImag,
   const Packet& pMask)
 {
-<<<<<<< HEAD
   MICRO_EXTRA(MICRO_COMPLEX_EXTRA_COLS, cols-col, true)
-=======
-#ifdef NEW_EXTRA_COL
-  MICRO_EXTRA(MICRO_COMPLEX_EXTRA_COLS, cols-col, true)
-#else
-  do {
-    MICRO_COMPLEX_EXTRA_COLS(1)
-  } while (++col != cols);
-#endif
->>>>>>> b8fe308d
 }
 
 template<typename LhsScalar, typename RhsScalar, typename Scalarc, typename Scalar, typename Index, typename Packet, typename Packetc, typename RhsPacket, typename DataMapper, const Index accRows, const Index accCols, bool ConjugateLhs, bool ConjugateRhs, bool LhsIsReal, bool RhsIsReal>
 EIGEN_STRONG_INLINE void gemm_complex(const DataMapper& res, const LhsScalar* blockAc, const RhsScalar* blockBc, Index rows, Index depth, Index cols, Scalarc alpha, Index strideA, Index strideB, Index offsetA, Index offsetB)
 {
-#ifdef TEST_VERBOSE
-      uint64_t start, end;
-      start = __ppc_get_timebase();
-#endif
       const Index remaining_rows = rows % accCols;
 
       if( strideA == -1 ) strideA = depth;
@@ -2379,13 +2277,6 @@
       {
         gemm_complex_extra_cols<Scalar, Packet, Packetc, DataMapper, Index, accCols, ConjugateLhs, ConjugateRhs, LhsIsReal, RhsIsReal>(res, blockA, blockB, depth, strideA, offsetA, strideB, offsetB, col, rows, cols, remaining_rows, pAlphaReal, pAlphaImag, pMask);
       }
-<<<<<<< HEAD
-=======
-#ifdef TEST_VERBOSE
-      end = __ppc_get_timebase();
-      printf("gemm complex time = %16ld\n", end - start);
-#endif
->>>>>>> b8fe308d
 }
 
 #undef accColsC
@@ -2932,6 +2823,4 @@
 
 } // end namespace Eigen
 
-#endif
-
 #endif // EIGEN_MATRIX_PRODUCT_ALTIVEC_H